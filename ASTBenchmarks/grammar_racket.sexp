--- conflicted
+++ resolved
@@ -5,7 +5,6 @@
          Quote QuoteSyntax QuoteSyntaxLocal WithContinuationMark App
          Top VariableReference VariableReferenceTop VariableReferenceNull
          BeginTop Datum
-<<<<<<< HEAD
          LVBIND CONSLVBIND NULLLVBIND
          LAMBDACASE CONSLAMBDACASE NULLLAMBDACASE
          INTLIT  Expr Toplvl
@@ -13,11 +12,7 @@
          ListExpr CONSEXPR NULLEXPR
          ListSym  CONSSYM  NULLSYM
          ListToplvl CONSTOPLVL NULLTOPLVL
-         )
-=======
-         MKLVBIND MKLAMBDACASE INTLIT F1 F2 F3 Expr Toplvl Formals LVBIND LAMBDACASE
          pack-Toplvl)
->>>>>>> 206e8716
 
 (data Toplvl
       [DefineValues   ListSym Expr]
