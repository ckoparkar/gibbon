--- conflicted
+++ resolved
@@ -301,14 +301,8 @@
 fragileZip' :: (Show a, Show b) => [a] -> [b] -> String -> [(a, b)]
 fragileZip' [] [] _ = []
 fragileZip' (a:as) (b:bs) m = (a,b) : fragileZip' as bs m
-<<<<<<< HEAD
-fragileZip' _as [] m = error m
-fragileZip' [] _bs m = error m
-=======
 fragileZip' _ [] m = error m
 fragileZip' [] _ m = error m
->>>>>>> 326c2d21
-
 
 -- | Handy combination of show and doc
 sdoc :: Out a => a -> String
