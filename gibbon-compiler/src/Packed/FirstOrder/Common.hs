--- conflicted
+++ resolved
@@ -377,14 +377,9 @@
 
 
 -- | Map a DataCon onto the name of the generated unpack function.
-<<<<<<< HEAD
-mkUnpackerName :: Constr -> Var
+mkUnpackerName :: TyCon -> Var
 mkUnpackerName tyCons = "unpack_" ++ tyCons
 
 -- | Map a DataCon onto the name of the generated print function.
 mkPrinterName :: Constr -> Var
-mkPrinterName tyCons = "print_" ++ tyCons
-=======
-mkUnpackerName :: TyCon -> Var
-mkUnpackerName tyCons = "unpack_" ++ tyCons
->>>>>>> 3b7d62c5
+mkPrinterName tyCons = "print_" ++ tyCons