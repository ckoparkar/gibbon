--- conflicted
+++ resolved
@@ -7,39 +7,11 @@
 -- | Utilities and common types.
 module Gibbon.Common
        (
-<<<<<<< HEAD
-         -- * Global constants or conventions
---         cPackedTagSize, cPointerTagSize -- FINISHME
-         mkUnpackerName
-       , mkPrinterName
-       , redirectionSize, redirectionTag, redirectionAlt
-       , toIndrDataCon, fromIndrDataCon, isIndrDataCon, indirectionTag, indirectionAlt
-       , isIndirectionTag
-       , mkCopyFunName, isCopyFunName, mkTravFunName
-
-         -- * Type and Data constructors
-       , DataCon, TyCon, IsBoxed
-
-         -- * Variables and gensyms
-       , Var(..), fromVar, toVar, varAppend, toEndV
-       , SyM, gensym, genLetter, gensym_tag, runSyM
-       , cleanFunName
-
-         -- * Regions and locations
-       , LocVar, Region(..), Modality(..), LRM(..), dummyLRM
-       , Multiplicity(..), regionToVar
-
-         -- * Environment and helpers
-       , Env2(..) -- TODO: hide constructor
-       , FunctionTy(..), TyEnv, FunEnv
-       , emptyTyEnv, emptyEnv2, extendVEnv, extendsVEnv, extendFEnv, lookupVEnv
-=======
          -- * Variables
          Var(..), LocVar, TyVar(..), fromVar, toVar, varAppend, toEndV, cleanFunName
 
          -- * Gensym monad
        , SyM, gensym, genLetter, newUniq, runSyM
->>>>>>> 2cd303d8
 
          -- * PassM monad
        , PassM, runPassM, defaultRunPassM, defaultPackedRunPassM
@@ -178,18 +150,11 @@
 gensym :: MonadState Int m => Var -> m Var
 gensym v = state (\n -> (cleanFunName v `varAppend` toVar (show n), n + 1))
 
-<<<<<<< HEAD
-
-
 gensym_tag :: MonadState Int m => Var -> String -> m Var
 gensym_tag v str = state (\n -> (cleanFunName v `varAppend` toVar ((show n)++ str) , n + 1))
 
--- | Generate alphabetic variables 'a','b',...
-genLetter :: SyM Var
-=======
 -- | An infinite alphabet generator: 'a','b', ... ,'z','a0', ...
 genLetter :: MonadState Int m => m Var
->>>>>>> 2cd303d8
 genLetter = do
     let infStream = cycle ['a'..'z']
     n <- newUniq
