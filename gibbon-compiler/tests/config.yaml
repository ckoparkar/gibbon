## The config file for the Gibbon testsuite.
## These configuration parameters are only used by TestRunner.hs and
## have no effect on unit tests.

## Configuration that can be added to the entire testsuite (or passed via command line):
##
## skip-failing: True    -- ^ Don't run the expected failures. (default: false)
## verbosity:    Int     -- ^ Controls the summary that's generated at the end. (default: 1)
## summaryFile:  String  -- ^ File in which to store the test summary. (default: gibbon-test-summary.txt)
## tempdir:      String  -- ^ Temporary directory to store the build artifacts (default: examples/build_tmp)
## run-modes:   [String] -- ^ If non-empty, run tests only in the specified modes. (default: [])

## Specifiying an individual test:
##
## name: name of the testfile
## dir : location of the testfile (default: examples)
## failing: modes in which the test is expected to fail (default: [])
## skip: whether to skip this test (default: false)
## run-modes: if non-empty, run this test only in the specified modes.
##            has higher precendence than the global run-mode parameter (default [])

tests:
  - name: test00_add.gib
  - name: test00a_size.gib
  - name: test00b_printBool.gib
  - name: test00c_printBool.gib
  - name: test00d_printData.gib
  - name: test00e_func.gib
  - name: test01b_ifif.gib
  - name: test01_if.gib
  - name: test02_arith.gib
  - name: test02b_datacon.gib
  - name: test02c_case.gib
  - name: test02d_printPair.gib
  - name: test02e_printNest.gib
  - name: test03b_eqs.gib
  - name: test03c_eqs.gib
  - name: test03d_eqs.gib
  - name: test03_let.gib
  - name: test04b_vector.gib
  - name: test04d_vecfun.gib
  - name: test04_vector.gib
  - name: test05_app.gib
  - name: test05b_app.gib
  - name: test05c_arity2.gib
  - name: test06a_two_cases.gib
  - name: test06b_case.gib
  - name: test06_case.gib
  - name: test06c_nested.gib
  - name: test06d_rec.gib
  - name: test06e_rec.gib
  - name: test06f_rec.gib
  - name: test06g_rec.gib
  - name: test07b_iterate.gib
  - name: test07_time.gib
  - name: test09_recur.gib
  - name: test11b_fundata.gib
  - name: test11c_funrec.gib
  - name: test11d_funrec.gib
  - name: test11e_funrec.gib
  - name: test11f_funrec.gib
  - name: test11_fundata.gib
  - name: test12_skip.gib
  - name: test12b_traverse.gib
  - name: test12c_traverse.gib
  - name: test13b_build.gib
  - name: test13_build.gib

  # Needs manual inspection.
  - name: test14_repair.gib

  - name: test14a_tup.gib
  - name: test14b_tup.gib
  - name: test14c_tail.gib
  - name: test15a_symsearch.gib
  - name: test18_badconstraint.gib
    # This only fails on GCC >= 7 (which we're using to fix certain other tests that use Cilk)
    failing: [pointer]
  - name: test18b_tupconstraint.gib
  - name: test18c_identity1.gib
  - name: test18d_identity2.gib
  - name: test18e_identity3.gib
  - name: test18g_identity4.gib
  - name: test18h_identity5.gib
  - name: test19_unarytree.gib
  - name: test20_bintree.gib
  - name: test20b_bintree.gib
  - name: test20c_bintree.gib
  - name: test20d_bintree.gib
  - name: test20e_bintree.gib
  - name: test20f_bintree.gib
  - name: test20h_idree.gib
  - name: test25a_withprint.gib
  - name: test25b_racketcore.gib
  - name: test25c_racketcore.gib
  - name: test25e_countnodes.gib
  - name: test25_rackcore.gib
  - name: test25f_countnodes.gib
  - name: test26_treewalk.gib
  - name: test26a_treewalk.gib
  - name: test27a_subst.gib
  - name: test27c_subst.gib
  - name: test29_list.gib
  - name: test30_twitter.gib
  - name: test_buildstree.gib
  - name: test_buildtree.gib
  - name: test_buildtwotrees.gib
  - name: test_ddtree.gib
  - name: test_stree.gib
  - name: test_sumstree.gib
  - name: test_sumtree.gib
  - name: test_unpacking.gib
  - name: test24_defs.gib

  ## Benchmarks

  - name: bench_add1.gib
    bench: true

  - name: bench_buildtree.gib
    bench: true

  - name: bench_copy.gib
    bench: true

  - name: bench_sumtree.gib
    bench: true

  - name: bench_sum_add_build.gib
    bench: true

  - name: bench_id.gib
    bench: true
    more-iters: [pointer, gibbon2]

  - name: bench_leftmost.gib
    bench: true
    more-iters: [gibbon1, pointer, gibbon2]

  - name: bench_rightmost.gib
    bench: true
    more-iters: [pointer, gibbon2]

  - name: bench_build_searchtree.gib
    bench: true

  - name: bench_tree_lookup.gib
    bench: true
    more-iters: [pointer, gibbon2]

  - name: bench_tree_insert.gib
    bench: true
    more-iters: [pointer, gibbon2]

  - name: bench_repmax.gib
    bench: true

  - name: bench_repconst.gib
    bench: true

  ## There is no significant difference between compose1 / compose2.
  ## compose2 should be much faster.

  - name: bench_compose1.gib
    bench: true
    more-iters: [pointer, gibbon2]

  - name: bench_compose2.gib
    bench: true
    more-iters: [pointer, gibbon2]

  ## Mega benchmarks, which use some dataset

  - name: bench_count_hashtag_occ.gib
    mega-bench: true
    bench-fun: bench
    bench-input: examples/twitter_input.gpkd

  ## Parallel tuple combinator tests
  ## Some of these tests require GCC >= 7. Older GCC's complain:
  ##
  ##    /usr/include/x86_64-linux-gnu/bits/stdio2.h:102:1: error: inlining failed in call to always_inline
  ##    'printf': function not inlinable
  ##    printf (const char *__restrict __fmt, ...)
  ##
<<<<<<< HEAD
  ## TODO(CSK): I don't really understand this error, and a quick Google search wasn't very helpful.
=======
  ## [2018.12.03] CSK: Skip Cilk stuff for now.
  ## Eventually, all the Cilk stuff should be behind a flag.
>>>>>>> 2cd303d8
  - name: test_par01.gib
    skip: true
  - name: test_par03.gib
    skip: true
  - name: test_par04.gib
    skip: true
  - name: test_par07.gib
    skip: true
  - name: test_par08.gib
    skip: true

  ## Polymorphic frontend tests
  - name: One.hs
    dir: examples/hs
    answer-file: examples/hs/One.ans
    failing: [gibbon1, gibbon2]

  - name: Three.hs
    dir: examples/hs
    answer-file: examples/hs/Three.ans
    failing: [gibbon1, gibbon2]

  - name: MonoTree.hs
    dir: examples/hs
    answer-file: examples/hs/MonoTree.ans

  - name: PolyTree.hs
    dir: examples/hs
    answer-file: examples/hs/PolyTree.ans
    failing: [gibbon1, gibbon2]

    ## Shouldn't typecheck
  - name: Fail1.hs
    dir: examples/hs/should_fail
    failing: [gibbon1, gibbon2, pointer, interp1]

  - name: Fail2.hs
    dir: examples/hs/should_fail
    failing: [gibbon1, gibbon2, pointer, interp1]

  - name: Fail3.hs
    dir: examples/hs/should_fail
    failing: [gibbon1, gibbon2, pointer, interp1]

  ## Fusion2 tests
  - name: test_sumup_seteven.gib
    failing: [gibbon1, gibbon2]

  ## A difficult test for AddTraversals.
  - name: test_par05.gib
    skip: true
    failing: [gibbon1]

  ## Failing tests:
  - name: test00f_and.gib
    failing: [gibbon2, gibbon1]
  - name: test04c_ifvector.gib
    failing: [gibbon2, gibbon1]
  - name: test06h_rec.gib
    failing: [gibbon2, gibbon1]
  - name: test06i_casecase.gib
    failing: [gibbon2, gibbon1]
  - name: test08b_dict.gib
    failing: [gibbon2, gibbon1]
  - name: test08c_dict.gib
    failing: [gibbon2, gibbon1]
  - name: test08_dict.gib
    failing: [gibbon2, gibbon1]
  - name: test08d_sharedict.gib
    failing: [gibbon2, gibbon1]
  - name: test10b_desugar.gib
    failing: [gibbon2, gibbon1]
  - name: test10_desugar.gib
    failing: [gibbon2, gibbon1]
  - name: test29a_list.gib
    failing: [gibbon2]
  - name: test18f_flip.gib
    failing: [gibbon2, gibbon1]
  - name: test_addtrees.gib
    failing: [gibbon2,gibbon1]
  - name: test_buildtreesum.gib

    ## Fusion2 makes it work for some reason.
    # failing: [gibbon2,gibbon1]
  - name: test_sumupseteven.gib
    # failing: [gibbon2,gibbon1]
  - name: test25d_racketcore.gib
    failing: [gibbon2, gibbon1]

  # This test depends on real symbols, which we don't support atm.
  - name: test27b_subst.gib
    failing: [pointer,gibbon2,interp1,gibbon1]

  # No gensym, or real symbols.
  - name: test28_copyprop.gib
    failing: [gibbon2,pointer,interp1,gibbon1]

  # sym-append not implemented in the RTS
  - name: test15b_symappend.gib
    failing: [gibbon2, pointer, gibbon1]

  # Probably safe to delete these tests permanently
  - name: test16_forlist.gib
    skip: true
  - name: test17_forfold.gib
    skip: true<|MERGE_RESOLUTION|>--- conflicted
+++ resolved
@@ -183,12 +183,8 @@
   ##    'printf': function not inlinable
   ##    printf (const char *__restrict __fmt, ...)
   ##
-<<<<<<< HEAD
-  ## TODO(CSK): I don't really understand this error, and a quick Google search wasn't very helpful.
-=======
   ## [2018.12.03] CSK: Skip Cilk stuff for now.
-  ## Eventually, all the Cilk stuff should be behind a flag.
->>>>>>> 2cd303d8
+  ## This should be behind a flag.
   - name: test_par01.gib
     skip: true
   - name: test_par03.gib
