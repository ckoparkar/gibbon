--- conflicted
+++ resolved
@@ -154,15 +154,13 @@
 case_subst :: Assertion
 case_subst = runner "subst.c" substProg "(LETE 1 (VARREF 42) (VARREF 10))"
 
-<<<<<<< HEAD
 case_buildstree :: Assertion
 case_buildstree = runner "buildstree.c" buildSTreeProg "(Inner 0 0 (Inner 0 0 (Inner 0 0 (Leaf 1) (Leaf 1)) (Inner 0 0 (Leaf 1) (Leaf 1))) (Inner 0 0 (Inner 0 0 (Leaf 1) (Leaf 1)) (Inner 0 0 (Leaf 1) (Leaf 1))))"
 
--}
-=======
 case_twotrees :: Assertion
 case_twotrees = runner "buildtwotrees.c" buildTwoTreesProg "'#((Node (Node (Leaf 1) (Leaf 1)) (Node (Leaf 1) (Leaf 1))) (Node (Node (Leaf 1) (Leaf 1)) (Node (Leaf 1) (Leaf 1))))"
->>>>>>> 0193ef2f
+
+-}
 
 compilerTests :: TestTree
 compilerTests = $(testGroupGenerator)