
\documentclass[a4paper,english]{lipics-v2016}
\usepackage{microtype}

%% This is our standard package for code formatting:
\usepackage{listings}
\usepackage{url}
\usepackage{amsmath}
\usepackage{amsthm}
\usepackage{hyperref}
\usepackage{graphicx}
% \usepackage{mathabx}
% \usepackage{mathpartir}
\usepackage{xspace}
\usepackage[noabbrev,capitalise]{cleveref}
\usepackage{enumitem}

\usepackage{wrapfig}

\usepackage[labelformat=simple]{subcaption}

%Re-formatting figure captions to make subfigures look right.
\newcommand{\myhrule}{ \leaders\hrule width 0pt height .33pt \hfill }
\renewcommand{\myhrule}{\hrulefill}

\DeclareCaptionFormat{ruled}{\myhrule \\ #1#2#3}
\DeclareCaptionFormat{plain}{#1#2#3}

\captionsetup[figure]{format=ruled}
\captionsetup[subfigure]{format=plain}

\newcommand{\treelang}{Gibbon\xspace} 
\newcommand{\treecomp}{Gibbon compiler{}}

%% Traversal effects:
\newcommand{\travarr}[1]{\xrightarrow{#1}}
% \newcommand{\arr}[3]{\ensuremath{{#1} \xrightarrow{\overrightarrow{#2}} {#3}}}
% \newcommand{\arr}[3]{\ensuremath{{#1} \xrightarrow{trav({#2})} {#3}}}
\newcommand{\arr}[3]{\ensuremath{{#1} \travarr{#2} {#3}}}
% $\xrightarrow[world]{hello}$



\renewcommand{\thesubfigure}{(\alph{subfigure})}

\newcommand{\fresh}[1]{\ensuremath{#1}}
% \newcommand{\fixed}[1]{\ensuremath{\texttt{#1}}}
\newcommand{\fixed}[1]{\ensuremath{\ell_{\textrm{#1}}}}

\newcommand{\freshA}{\fresh{\alpha}}
\newcommand{\freshB}{\fresh{\beta}}
\newcommand{\locend}[1]{\ensuremath{\hat{#1}}}

\newif\ifcurly
% \curlytrue % Comment to deactivate.

\newcommand{\finishmecurly}{\ifcurly \Red{FINISHME - do ifcurly version here} \else}


%----------------------------------------
%% \usepackage[colorinlistoftodos,prependcaption,textsize=tiny]{todonotes}
%% \usepackage{xargs}
%% \newcommandx{\unsure}[2][1=]{\todo[linecolor=red,backgroundcolor=red!25,bordercolor=red,#1]{#2}}
%% \newcommandx{\info}[2][1=]{\todo[linecolor=OliveGreen,backgroundcolor=OliveGreen!25,bordercolor=OliveGreen,#1]{#2}}
%% \newcommandx{\change}[2][1=]{\todo[linecolor=blue,backgroundcolor=blue!25,bordercolor=blue,#1]{#2}}
%% \newcommandx{\inconsistent}[2][1=]{\todo[linecolor=blue,backgroundcolor=blue!25,bordercolor=red,#1]{#2}}
%% \newcommandx{\improvement}[2][1=]{\todo[linecolor=Plum,backgroundcolor=Plum!25,bordercolor=Plum,#1]{#2}}
%% \newcommandx{\resolved}[2][1=]{\todo[linecolor=OliveGreen,backgroundcolor=OliveGreen!25,bordercolor=OliveGreen,#1]{#2}} % use this to mark a resolved question
%% \newcommandx{\thiswillnotshow}[2][1=]{\todo[disable,#1]{#2}} % will replace \resolved in the final document
% ----------------------------------------


% Tweak width of margin notes for this documentclass:
\setlength{\marginparwidth}{1.75cm}

% If we are using Haskell code in this paper:
% Defines ``code'' environment:
% \input{./bibs/latex_templates/haskell_style}
\input{haskell_style} 

% Copy this if needed to customize:
\input{./bibs/latex_templates/editingmarks}

\lstloadlanguages{C++}
\lstnewenvironment{cpp}
    {\lstset{}%
      \csname lst@SetFirstLabel\endcsname}
    {\csname lst@SaveFirstLabel\endcsname}
    \lstset{
      language=C++,
%      basicstyle=\footnotesize\ttfamily,
      basicstyle=\ttfamily,              
%      basicstyle=\small\ttfamily,
      flexiblecolumns=false,
      basewidth={0.5em,0.45em},
      keywordstyle=\color{blue},
      % commentstyle=\color{darkgreen},
      commentstyle=\color{MidnightBlue}\it,
      morekeywords={uint64_t, ticks, ticks_t, avg_t, histogram_t, stack_t, sync,
      long_spawn, fun, match}
      % deletekeywords={map,sort,zipWith,replicate,Num,Char,Bool,Array,Int,Double
      %                ,sqrt,not,filter,IO,Maybe,Either,quot,scanl,scanr,reverse,fst,id},
      % literate= {+}{{$+$}}1 {/}{{$/$}}1 {*}{{$*$}}1 % {=}{{$=$}}1
      %           {>}{{$>$}}1 {<}{{$<$}}1
      %          {\\}{{$\lambda$}}1
      %          {\\\\}{{\char`\\\char`\\}}1
      %          {->}{{$\rightarrow$}}2 {>=}{{$\geq$}}2 {<-}{{$\leftarrow$}}2
      %          {<=}{{$\leq$}}2 {=>}{{$\Rightarrow$}}2
      %          {\ .}{{$\circ$}}2 {\ .\ }{{$\circ$}}2
      %          {>>}{{>>}}2 {>>=}{{>>=}}2 {=<<}{{=<<}}2
      %          {|}{{$\mid$}}1
      %          {dotdotdot}{{$\ldots$}}3
    }
    
% Sometimes we have extra short-cuts:
% \input{macro-defs}

% Sometimes we factor large figures into commands in a separate file:
% \input{figures}



%\special{papersize=8.5in,11in}
%\setlength{\pdfpageheight}{\paperheight}
%\setlength{\pdfpagewidth}{\paperwidth}

%\conferenceinfo{CONF 'yy}{Month d--d, 20yy, City, ST, Country}
%\copyrightyear{20yy}
%\copyrightdata{978-1-nnnn-nnnn-n/yy/mm}
%\copyrightdoi{nnnnnnn.nnnnnnn}

% Uncomment the publication rights you want to use.
%\publicationrights{transferred}
%\publicationrights{licensed}     % this is the default
%\publicationrights{author-pays}

%\titlebanner{banner above paper title}        % These are ignored unless
%\preprintfooter{short description of paper}   % 'preprint' option specified.

\title{Compiling tree transforms to operate on packed representations}
% \subtitle{Faster compiler passes, parallelization ready}

%\authorinfo{Name1}
%           {Affiliation1}
%           {Email1}
%\authorinfo{Name2\and Name3}
%           {Affiliation2/3}
%           {Email2/3}

\author[1]{}
\Copyright{}%mandatory, please use full first names. LIPIcs license is "CC-BY";  http://creativecommons.org/licenses/by/3.0/
%

\lstMakeShortInline[style=inline]@
% \lstDeleteShortInline@

\begin{document}

\maketitle

\begin{abstract}
When written idiomatically in most programming languages, programs that traverse
and construct trees operate over pointer-based data structures, using one heap
object per-leaf and per-node.
%
{This representation is efficient for random access and shape-changing
  modifications, but for traversals, such as compiler passes, that process most
  or all of a tree in bulk, it can be inefficient.
%
In this work we instead compile tree traversals}
to operate on \textbf{pointer-free
pre-order serializations of trees}.  On modern architectures such programs
often run {significantly} faster than their pointer-based counterparts,
{and additionally are directly suited to storage and transmission without
  requiring marshaling.}

We present a prototype compiler, \textsf{Gibbon}, that compiles a small
first-order, purely functional language sufficient for tree traversals.
The compiler transforms this language into intermediate representation with
explicit pointers into input and output buffers
for packed data.
% , which then generates code as efficient as hand-written C.
%
The key compiler technologies include an effect
system for capturing traversal behavior, combined with an
algorithm to insert destination cursors.
% lightweight
% {analysis inferring data flow},
% and a program synthesis step for
% creating missing traversals.
We evaluate our compiler on 
tree transformations over a real-world dataset of source-code syntax trees.
%
{For traversals touching the whole tree, such as maps and folds, packed data
  allows speedups of over $2\times$ compared to a highly-optimized pointer-based
  baseline.}

\end{abstract}

%\category{CR-number}{subcategory}{third-level}

% general terms are not compulsory anymore,
% you may leave them out
%\terms
%term1, term2

%\keywords
%keyword1, keyword2

% ================================================================================
\section{Introduction}\label{sec:intro}
% ================================================================================

% \rn{This is an example peanut-gallery comment.}

Programs that traverse and construct trees are widely used across all
domains of computer science, ranging from compiler passes, to the
browser Document Object Model, to particle simulations with
space-partitioning trees.
%
Yet almost all modern programming languages and
compilers represent trees and their traversals identically.
% In the traditional representation,
Each node of the tree is a heap object, followed by fields for child nodes or
leaf values.  This representation has not changed since early LISP systems and
is shared across source languages with diverse type
systems---whether algebraic data types or class hierarchies, statically or
dynamically typed.  The deviations from this consensus are found within
limited high-performance scenarios where complete trees can be laid out using
address arithmetic with no intermediate nodes.

We submit that this consensus is premature.  In numerical computing it is an axiom
that you cannot treat the numbers in a matrix as individual heap objects.
Rather, the emphasis is on bulk efficiency.  Likewise, many tree traversals
process trees in bulk, reading or writing them in one pass.  On such workloads,
traditional tree representations are not favored by current trends in computer
architecture.  Pointer-chasing implies randomized memory access patterns.
%
While previous work addresses spatial locality for tree data~\cite{Chilimbi1999},
%
much memory is still wasted both in pointers themselves and in tags on nodes
(e.g. distinguishing ``interior'' vs ``leaf'' objects).  For example, a C
compiler uses 96 bytes
%
%% \rn{Double check that for alignment the C compiler is sacrificing a word for the
%% one byte tag field.} 
%
of memory to represent the tree shown in
Figure~\ref{fig:intro-tree-unpacked}. On the other hand, if we are
sending the tree over the network, we would naturally use a more
compact form in serializing it, as shown in
Figure~\ref{fig:intro-tree-packed}.  In the latter version, we use the
same 24 bytes for the data in the leaves, but only 5 bytes for the
spine (capturing the ``tags'' of the 5 nodes in the tree), rather than
72.  Further, a tree traversal processing this memory representation
follows a precisely linear memory access pattern, because the data is
already laid out in a preorder traversal.
%
On architectures with inexpensive unaligned access, such as modern
x86, this is a desirable in-memory representation as well as a
serialization format.\footnote{Even restricted to aligned access, we
  would still shrink from 72 bytes to 20 by switching to a packed
  format.}

\begin{figure}
  \begin{subfigure}[t]{\linewidth}
    \centering
    \includegraphics[scale=0.5]{figs/intro-tree-unpacked}
    \caption{Standard representation of a tree structure in C: by default,
      word-sized tags {\em and} pointers.}
    \label{fig:intro-tree-unpacked}
  \end{subfigure}
  \begin{subfigure}[t]{\linewidth}
    \centering
    \includegraphics[scale=0.5]{figs/intro-tree-packed}
    \caption{Serialized version of the same tree.  Not to scale: tags take one
      byte and integers eight.}
    \label{fig:intro-tree-packed}    
  \end{subfigure}
  \caption{Standard and serialized representations of trees}
  \label{fig:intro-fig}
\end{figure}

% \begin{figure}
%% \begin{figure}
%% %\begin{wrapfigure}{r}{0.5\textwidth} 
%% {PICTURE HERE:  possibly with wrapfig.}
% \begin{verbatim}
%  [N|.|.]          struct Tree {
%     /  \           enum { Leaf, Node } tag;
% [L 1]  [N|.|.]     union { 
%          /   \      struct { long long elem; };
%       [L 2] [L 3]   struct { struct Tree* l;
%                              struct Tree* r; }}}
% \end{verbatim}

%%   \caption{Traditional, pointer-based tree layout.}
%% \end{figure}
%\end{wrapfigure}
% \begin{verbatim}
%   [N L 1  N L 2  L 3 ]
% \end{verbatim}
% \end{figure}

Indeed, if we can compile programs to operate directly on this serialization, we
follow a precedent of using serialization formats jointly as memory formats.
For example, Cap'N Proto \cite{capnproto} makes it ergonomic for C++ code to operate directly
on the Protobuf serialization format in memory.  Likewise ``data baking''\footnote{Described here \url{http://nullprogram.com/blog/2016/11/15/}}.
 is an established practice in video games---caching assets on
disk in a format that allows them to be \il{mmap}'d into memory and used
without further conversion.  As a general example of this capability, the
Glasgow Haskell Compiler (GHC) recently added the capability to store any closed
subgraph of the heap as a {\em Compact Normal Form} (CNF) \cite{cnf-icfp15}---a
contiguous memory region that is treated as a kind of ``super heap object'', never
traced by the GC and collected only when there are no pointers into any of the
sub-parts of the CNF.

The packed tree format above is precisely a dense encoding of a CNF---a
transitive closure of heap objects with no escaping pointers, in this case, no
pointers {\em at all}.  GHC's CNF support---like related efforts at
region~\cite{mlkit} or pool memory management~\cite{Lattner2005}---colocates
heap objects without changing their representation.
%
Code accessing the data can remain unchanged.
In contrast, the dense tree format {\em requires a complete
rearrangement of the compiled code that operates on the data}. This
rearrangement is fundamental to the space savings and format
simplicity.
% ---in contrast, CNF retains all of the pointers and tags of the original data.

% Shall we acronymize it?
% DTF - dense tree form, or dense tree format
% PTF - packed tree form
% DTP - dense tree packing

In this paper, we take a first step towards compiler support for 
packed tree data types {\em without} changing the source program.
%
Packed representations aren't always appropriate, and we don't automate the
choice of {\em when} to use them, but rather automate the necessary code
transformations to transparently use packed representations for selected
data types.
%
Henceforth, we use {\em tree traversals} or {\em tree transforms} to refer to
programs that walk over an immutable tree, building an output tree of size
proportional to the input tree, without substantially relying on {\em sharing}
in the representation.  We also address a limited class of {\em tree
  searches} that require random access within a tree.
%
We make the following contributions:

\newcommand{\calculus}{$\lambda^D_T$} % uh, Dense Tree?

\begin{itemize}
 %% \item We use a small core language, \calculus{}, to formalize a transformation
  %% on programs that creates an output program operating only on
  %% pointers in the serialized representation.  This involves a small program
  %% synthesis step, and we show how the program synthesis and the selection of
  %% data structure shape benefit from co-optimization.
   
\item We present a compiler, dubbed \treelang, 
  that can compile a range of tree transforms, written in a minimal functional language,
 to be {more than twice as} fast as standard techniques (Section~\ref{sec:language}).
 We evaluate \treelang against both a number of existing compilers and
 its own best performance (without packing) in \cref{sec:eval}.

\item We present compilation algorithms for data packing (\cref{sec:compiler}),
  including a method for determining when a function reaches the end of its
  input(s), and for converting to a destination-cursor-passing style, which
  supports operating on data in dense byte streams.

%% \item We show that the principle of packed-tree traversals works
%%   broadly across a variety of language implementations, by benchmarking simple
%%   handwritten packed-tree programs~\cref{sec:eval-shootout} and
%%   demonstrating speedup even \emph{without} compiler support.
%% \rn{This implies we will show results for GHC/Packed, which we don't currently.}
  
\item In an additional evaluation, we show that not only can tree traversals
  become faster in the packed representation, but that they are still amenable
  to parallel speedup (\cref{sec:eval-parallel}).  To leverage parallelism, we
  need random access and thus extra layout information in dense encodings---a
  feature that also allows tree searches to be expressed in our framework, such
  as a point correlation application evaluated in \cref{sec:eval-kdtree}.
% \rn{Need to include the KDTree business in the speculative part}
  
\end{itemize}


% ================================================================================
% \section{Motivating Example}
\section{Background and Example}\label{sec:background}
% ================================================================================

We begin our study of packed tree representations with perhaps the
simplest example: binary trees with
integer leaves.
%
In a language with algebraic data types,
% In a strongly typed functional language,
a recursive walk on
the tree would typically use pattern matching, which we
demonstrate with the following function that increments each
integer leaf by one. 

\ifcurly
% [language=python]
\begin{code}[language=c]
type Tree = Leaf(Int) | Node(Tree,Tree);

fun add1(t) {
  match(t) {
    Leaf(n):   return Leaf(n+1);
    Node(x,y): return Node(add1(x),add1(y));
  }}
\end{code}
\else
\begin{code}
 data Tree = Leaf Int | Node Tree Tree
  
 add1 t = case t of
            Leaf n   -> Leaf (n+1)
            Node x y -> Node (add1 x) (add1 y)
\end{code}
\fi

\ifcurly
In fact,
\else
Here we use a Haskell-like syntax, but in fact
\fi
 the small, strict, first-order, purely functional language of tree traversals
we consider in this paper is already a subset of most existing languages.
The above program is not substantially different in C, Haskell, ML, F\#, Scala,
Swift, Rust, etc.  Only the details of switching on sum types (tagged unions)
differ, as well as the syntax for constructing an object while initializing its
fields, here: 
\ifcurly
\il{Node(e1,e2)}).
\else
\il{Node e1 e2}.
\fi

%% For the purposes of establishing the problems we solve, and for explaining the details of
%% our solution, this \il{add1} function will be used as an ongoing example.

The first problem for tree-walks such as this is memory management, as \il{add1}
can easily become a malloc or garbage collector benchmark.  For instance, the
following C code is over twice as slow as the same implementation in Java or a
good functional compiler, thanks to overhead in \il{malloc}.

\begin{cpp}
  Tree* add1(Tree* t) {
    Tree* tout = (Tree*)malloc(sizeof(Tree));
    tout->tag = t->tag;
    if (t->tag == Leaf) {
      tout->elem = t->elem + 1;
    } else {
      tout->l = add1(t->l);
      tout->r = add1(t->r);
    }
    return tout;
  }
\end{cpp}

But even if we assume bump-pointer allocation in an arena, and {\em no
  header objects}---even if we go further and enable the \il{__packed__} attribute
for our structs to save tag space---the performance of the above code is still
several times below what is achievable.  The main observation of this paper is
that bulk tree walks are efficient if done directly on a pre-order serialization
of the tree, and that it is possible to automate the translation of recursive
functions, such as \il{add1} above, into code that directly manipulates data
buffers containing serialized trees.

% \begin{wrapfigure}[6]{r}[-05pt]{6cm}
\begin{wrapfigure}[14]{r}{6.8cm}
\vspace{-8mm}
\begin{code}[language=c]
char* add1(char* tin, char* tout) {
  if (*tin == Leaf) {
    *tout = Leaf;
    tin++; tout++;
    *(int*)tout = *(int*)tin + 1;
    return (tin + sizeof(int));
  } else {
    *tout = Node;
    tin++; tout++;
    char* t2 = add1(tin,tout);
    tout += (t2 - t);
    return add1(t2,tout);
  }
}
\end{code}
\end{wrapfigure}

For our simple example, this buffer-passing code isn't complicated to write by
hand in C, as pictured on the right.
%
Yet this approach cannot scale---it quickly becomes tedious and error prone.
Clearly, no one would use a technique like this for building a
non-trivial tree processing program such as a compiler or a web browser!

This C program is similar to the output produced by the \treelang compiler we
describe in this paper.  We refer to the input and output pointers as {\em
  cursors}, and one of the primary jobs of the compiler is to insert
them automatically.


%% \note{Yet, code performing raw manipulation of a pointer into a byte buffer
%%   containing a serialized tree is extremely error prone and tedious to write.
%%   It certainly is inappropriate for writing compilers, which contain reams and
%%   reams of tree-walking code.}

\subsection{Challenges and Limitations}
\label{sec:limitations}

At a basic level, the remainder of the paper describes how to generate
efficient, but complex, cursor-passing C code automatically from the simple
functional tree-walking program we began with.
%
However, this code generation process is not as easy as our initial example
makes it seem. Our compiler must solve several challenging problems: ensuring
complete traversal to consume the stream in order, tracking the state of cursors
into the tree, and more. We begin by outlining some of those challenges, and
delve into their solutions in subsequent sections.
%
Of course, many challenges can be overcome with extensions to the data
{format, and in \cref{sec:extensions1,sec:extensions} we will explore various
extensions to the basic preorder serialization}.  But we begin with the
most basic scenario, where all data for a tree resides in one buffer,
contiguously.

\note{A bit more here about how it can't do search-tree ``insert''}


\subsubsection{Ensuring complete traversal} Our \il{add1} function is
well-behaved and easy to compile. But many real programs, even very
simple ones, pose more challenges. For example, consider the following
two seemingly-similar functions:

\ifcurly
\begin{code}[language=c]
  fun left(t) {
    match(t) {
      Leaf(n):   return n;
      Node(x,_): return left(x);
  }}
  fun right(t) {
    match(t) {
      Leaf(n):   return n;
      Node(_,y): return right(y);
  }}
\end{code}
\else
%% \begin{code}
%%   left t = case t of                  right t = case t of
%%              Leaf n   -> n                        Leaf n   -> n
%%              Node x _ -> left x                   Node _ y -> right y
%% \end{code}
{
%  \begin{center}
% \hspace{1mm}
\begin{minipage}{0.45\textwidth} 
\begin{code}
  left t = case t of                
             Leaf n   -> n        
             Node x _ -> left x
\end{code}
\end{minipage}
\hspace{2mm}
\begin{minipage}{0.45\textwidth} 
\begin{code}
  right t = case t of
              Leaf n   -> n
              Node _ y -> right y
\end{code}
\end{minipage}
%\end{center}
}
\fi

These functions are isomorphic to each other in a pointer-based
representation.  But with a preorder, packed representation there is
the stark difference between them.  The \il{left} function only needs
access to left branches, which are serialized immediately after the
tag for \il{Node}.  But the \il{right} function needs to {\em skip
  over} that left child, to reach the right child.  Our prototype
adopts a simple
solution for this problem: generate a {\em dummy traversal} that
walks the left child to reach the right.
%
This of course is inefficient for many applications, if the tree
traversal need only consider a small portion of the tree. But in bulk
processing where most of the tree is visited, dummy traversal is
simple and fast, preserving the linear memory access pattern favored
by modern processors. 
%
However, adopting this strategy is not straightforward---the compiler
must determine when these extra traversals are needed. This requires
the addition of an effect system to track how much of the input buffer
is \emph{read}, corresponding to the effect of moving a cursor in the
resulting code (\Cref{subsec:inferring}).


%% \paragraph*{Copying}

%% \note{Need something here about copy insertion, maybe?}

\subsubsection{Extensions} \label{sec:extensions1}
There are many possible extensions to the basic preorder format. For example, we
can include {\em indirections}, which use a distinct tag in the serialized
stream to insert a pointer to another buffer or portion of the existing
buffer. We can also selectively use alternative constructors that include size
information and allow random access.  Note that we can {\em still} save space
even while storing size (layout) information.
%
For instance, the \il{Node}
record above could be laid out as: {\il{NodeTag <size_left> <left> <right>}}.

Whereas a pointer based representation would spend {\em two words} for the left
and right pointer (16 bytes\footnote{One basic advantage that we leverage here
  is that 64 bit platforms have become wasteful of memory, using 8 bytes for
  every pointer, even though most of the time it is unneeded.  }), if we assume
individual tree values are less than 4GB, we need only four bytes for the size
of the left tree, and we needn't store the size of the right tree at all!
% This gives us a total of 4 bytes overhead rather than 
Indeed, we plan to explore the tradeoff between density of encoding, and
computational overhead.  A dense encoding in the style of UTF8 would enable us
to store small values of \il{<size_left>} in as little as one byte.

We return to the topic of extending the basic format in \cref{sec:extensions},
%
and we present preliminary experiments using layout and indirection extensions
in \cref{sec:eval-parallelism} and \cref{sec:eval-kdtree}.
%
Further, in the future, it makes sense to fully explore the spectrum of
representations between packed and pointer-based.
%
In this paper, to simplify the exposition, we present our core language plus our
compilation algorithms in the setting of the simple, {\em completely} serialized
representation.

\subsection{Related Work}

\rn{Milind, some of the related work was going to go up here?}

One line of closely related work focuses on managing data layout in trees and
other data structures to promote spatial
locality~\cite{Chilimbi1999,Chilimbi1999b,Truong1998,Lattner2005,Chilimbi1999a},
by modifying garbage collection to co-locate objects~\cite{Chilimbi1999a},
modifying memory allocators to proactively place objects with similar access
patterns together~\cite{Lattner2005,Chilimbi1999}, or modifying the internal
layout of objects to place hot fields near each other~\cite{Chilimbi1999b}.
These approaches attempt to ``pack'' data together, using various techniques,
into cache lines to improve spatial locality, and hence have some resemblance
to our packed representations, which gain some performance benefits from
packing tree data into a compact format that promotes spatial locality.

Perhaps the most closely related of these is Chilimbi et al.'s {\em cache
conscious structure layout}~\cite{Chilimbi1999}. They propose a
cache-conscious data placement scheme where, given a traversal function,
tree-structured data will be laid out in memory in a {\em clustered} manner:
nodes from small subtrees will be placed on single cache lines. By matching
the tree layout to a specified traversal order, spatial locality is improved
when the tree is traversed in that order. A key difference between our packed
representation and Chilimbi et al.'s work is that this work focused on object
layout, without changing the internal {\em representation} of the objects.
Leaving the object representation of tree nodes the same allows code that
manipulates the objects to remain the same, but incurs costs: there is no
opportunity to reduce the space or instruction overhead incurred by pointers
linking nodes in the tree (see Figure~\ref{fig:intro-fig}), as exploiting that
opportunity requires code transformation. Most of the aforementioned spatial
locality work makes the same tradeoff.

One exception is Chilimbi et al.'s work on {\em automatic structure
splitting}~\cite{Chilimbi1999b}, where objects are transformed into split
representations, allowing hot fields from multiple objects to be co-located on
a single cache line while those objects' cold fields are placed elsewhere.
Because this layout optimization changes the internal representation of the
object, Chilimbi et al. develop a compiler pass that automatically transforms
code to work with the split representation. The transformations for structure
splitting concern how to access object fields, and hence, unlike our work, do
not require deeper transformations to remove the pointer dereferences inherent
in traversing linked data structures. Indeed, neither this work nor
cache-conscious structure placement affect the behavior of pointers in data
structures.

Lattner and Adve's {\em automatic pool allocation} identifies memory
allocations that, roughly, correspond to different data structures so that
objects from disjoint data structures can be allocated into separate
pools~\cite{Lattner2005}. This approach does not change the internal layout of
data structures (and hence does not require substantial modifications to the
way a data structure is used) nor does it do any further layout optimization
to promote locality. However, it does enable a {\em compression} step. Because
pointers {\em internal} to data structures point to other objects in the same
pool, these pointers do not need to point to arbitrary addresses, and can
instead use fewer bits to represent the target~\cite{Lattner2005mspc}.

Hsu looks at a representation of abstract syntax trees that uses a matrix
layout, allowing operations to be specified in a data-parallel manner without
traversing pointers~\cite{hsu2016key}. While this representation shares a goal
with ours of avoiding pointers, it is not ``packed''---the representation
requires a dense representation of a sparse matrix---and hence does not yield
the type of space savings we target.

In the HPC community, linearizing trees and tree traversals for improved
performance has been a common technique~\cite{makino90,goldfarb13sc}. These
linearizations tend to be {\em ad hoc}, written specifically for a given
application, and each application must be re-written by hand to benefit. This
contrasts with our compiler-based approach which allows programmers to write
using idiomatic traversal algorithms, relying on the compiler to synthesize
the packed representation as well as the algorithm to traverse that
representation.

Similar {\em ad hoc} layout transformations have recently been pursued in the
context of vectorization~\cite{Meyerovich2011,ren13cgo,ren14taco}. Meyerovich
et al. discuss different linearization schemes that can promote packed SIMD
loads and stores, improving vectorization efficiency~\cite{Meyerovich2011}.
These layouts have the implicit effect of eliminating pointer dereferences, as
in our packed representations, but rely on index arithmetic to traverse
formerly-linked nodes, rather than encoding particular traversal orders. Ren
et al. look at a wide range of tree layouts for vectorization, each targeted
at different traversal patterns~\cite{ren13cgo,ren14taco}. These layouts are
chosen to match the traversal patterns of an application, enabling the removal
of pointers, as in our layouts. Ren et al. use a library-based approach:
applications are written using high-level tree interfaces, with specific
layouts chosen based on hardware and application considerations. In contrast,
our work focuses on compiler-driven transformations of both the tree layout
and the code that traverses the tree.

% ================================================================================
\section{The \treelang{} Input Language}
\label{sec:language}
% ================================================================================

To demonstrate the compilation technique we propose, we use
a typed programming language simple enough to
present briefly in a paper, and featureful enough to express some
interesting tree-manipulating functions, such as compiler passes.

The syntax is given in \cref{fig:source}---it is
simply a standard first-order functional language.
Programs consist of a series of data type declarations and function
declarations. Similar to most functional programming languages,
programmers may define \emph{algebraic data types}, and dispatch on
them with a
\ifcurly
\texttt{match} form (called \texttt{case} or \texttt{switch} in some languages).
\else
\texttt{case} form (called \texttt{match} or \texttt{switch} in some languages).
\fi
For example, a data type for peano
numbers would have two cases: \il{Zero} and \il{Successor}.


Data types declared with \il{data} are automatically and implicitly
{\em packed} in this language.  In this basic design, the only
non-packed data types are tuples $\mathtt{(e_1,\dots,e_n)}$, accessed with
$\mathtt{e} . n$.
%
%% though as the project progresses we plan to allow arbitrary {\em subsets} of
%% data types to be marked with a ``packed'' compiler pragma.
Note, however, that tuples are sufficient for functions to take and return arbitrary
numbers of packed data types.  When we perform cursor translation in our
compiler, this will mean passing multiple {\em output cursors} to a function in
order to provide buffers for it to write its results to.

Other language features are standard: tuple access, let binding, conditionals,
and primitive operations.  Conditionals are included to avoid the need for \il{Bool}
to be packed data (because \il{case} operates on packed data only).
%
Standard primitive values are included
such as integers, booleans, and symbols.
%
Finally, \treelang provides dictionaries (not shown) to support more sophisticated
operations such as bulk transformations---substitution on an abstract
syntax tree is one example.
%
%% As an example, the \il{add1} example from Section~\ref{sec:background}
%% is representable in \treelang, shown in figure~\ref{fig:add1gibbon}.
%
A fuller language would support richer data types, more operations,
and data structures such as arrays and lists, but the crucial elements
for expressing tree-shaped data and transformations on trees are present.

%% \mv{Should we bring up our add1 example here again, in the language described
%%   in the Gibbon grammar?}

%% \begin{figure}
%% \begin{displaymath}
%%   \begin{aligned}
%%   &\DATA \gramwd{Tree} = [\gramwd{Leaf} \gramwd{Int}] [\gramwd{Node} \gramwd{Tree} \gramwd{Tree}] \;; \\
%%   &\gramwd{add1} :: \gramwd{Tree} \rightarrow \gramwd{Tree} ; \\
%%   &\gramwd{add1}(t) = 
%%      \case{t}{ [\bind{\gramwd{Leaf} \gramwd{x}}{\gramwd{x} + 1\;}]
%%                [\bind{\gramwd{Node} \gramwd{l} \gramwd{r}}{\gramwd{Node} \app{\gramwd{add1}}{\gramwd{l}} \app{\gramwd{add1}}{\gramwd{r}}}]} ; \\
%%   \end{aligned}
%% \end{displaymath}
%% \caption{\treelang function that walks through a binary tree and increments
%%   all leaves.}
%% \label{fig:add1gibbon}
%% \end{figure}

Rather than moving directly from a high-level functional language to
cursor-oriented low-level C code, our compiler transforms programs
first into an intermediate language which captures the crucial
invariants.  These additional forms are presented in \cref{fig:target}
and described in \cref{sec:compiler}.


\input{treelang}  %% Definitions and figures.

%% \note{We already gave an example of a program in Gibbon earlier...
%%   probably only need one, unless we're doing something different here}

%% \begin{code}[language=haskell]
%% type Nat = Zero | Suc(Nat);
%% \end{code}

%% For simplicity, $\treelang{}$ is a first-order language, so all
%% functions are defined at the top level.

%% \begin{code}[language=haskell]
%% fun trav(x) {
%%   match(x) {
%%     Zero: return 0;
%%     Suc(n): return 1 + trav(n);
%% }}
%% \end{code}


%% \paragraph*{Dictionaries}

%% In addition to algebraic data types and various numerical types, $\treelang{}$ supports
%% \Red{general purpose persistent dictionaries}, which are useful for implementing compiler
%% passes in a functional style.
%% \rn{Perhaps need not mention this if we don't evaluate on dictionaries.}

%% \note{Show an example of using a dictionary? Or just give the types?}

%\paragraph*{Extensions for cursor manipulation}


%% We present two languages: L1, a simple purely functional, first-order programming
%% language with sum and product types; and L2, an imperative programming language
%% with mutable arrays and pointer arithmetic, as well as a type-and-effect system.

%% \note{This can be described either as the target language, or as an extension of
%%   the starting language: \cref{fig:target}.}

\paragraph*{Using Gibbon}

\treelang is implemented as a language built on Racket~\cite{plt-tr1},
using Racket's language implementation and extension
facilities. \treelang's type checking support is implemented by
compiling to Typed Racket~\cite{popl08}. A programmer can
develop and test a \treelang program using the DrRacket IDE and tools,
which include code coverage, syntax highlighting, on-the-fly type
checking, etc.

Given a working \treelang program, it can then be compiled using our
compiler via a C backend and a standard C compiler. These backends
apply the techniques described in subsequent sections to automatically
use  packed data to represent all types declared using the
\texttt{data} form.  



% ================================================================================
\section{Compilation Algorithms} \label{sec:compiler}
% ================================================================================

\treelang{}'s approach is to convert programs into a form of {\em destination
  passing style}~\cite{larus89}, where destinations are not managed
per-heap-object (i.e. per-data-constructor), but rather for entire trees or
subtrees.  This approach implies function calls producing data types do not
generally call the allocator, for example, even a simple function such as @f@
below (on the left) is transformed to take a destination cursor argument, as
shown on the right:

\noindent
{
\begin{minipage}{0.45\textwidth}
  \begin{code}
  data Foo = MkFoo Int
  f() = MkFoo 3       
  \end{code}
\end{minipage}
\hspace{2mm}
\begin{minipage}{0.5\textwidth}
  \begin{code}
  f ptr = let p2 = write('MkFoo',ptr) 
          in write(3,p2) 
  \end{code}
\end{minipage}
}
% \finishmecurly
% \begin{code}
%   data Foo = MkFoo Int             f ptr = let p2 = write('MkFoo',ptr)
%   f() = MkFoo 3                            in write(3,p2) 
% \end{code}
% \fi



%% \begin{displaymath}
%%   \begin{aligned}
%%     & \DATA \gramwd{Foo} = \gramwd{MkFoo} \gramwd{Int} ; \\
%%     & \gramwd{f}() = \gramwd{MkFoo} 3\;; \\
%%   \end{aligned}
%% \end{displaymath}

We say that data types like @Foo@ are {\em packed} types, whereas, @Int@,
@Bool@, @Symbol@, etc are not.  As we will see in this section, during
compilation the data constructors for packed types (@MkFoo@) will themselves
come to require destination cursor arguments, before eventually ending up in the
final state (shown above) of writing directly to input and output data streams.
%
We insert these cursors using the extended language of \cref{fig:target}, which
includes an extended type-system for safely dealing with cursors (currently used
only by the compiler, and not exposed to the user).

Functions do not, however, merely have the effect of writing destination memory.
Sometimes functions will need to allocate new memory regions as well.  We treat
tuples @(e1,e2)@, as value types, so they don't account for allocation.  But
consider expressions @(e :: T)@ where @T@ does not contain packed values, yet
subexpressions of @e@ have types which do.  For instance:

\finishmecurly
\begin{code}
  g n = (case MkFoo n of MkFoo i -> i) + 4
\end{code}
\fi

If the optimizer does not eliminate this silly expression, then @MkFoo@ {\em
  must} be given a destination, even though the constructed data does not escape
the function @g@.  For this purpose, we will use a very simple form of region
allocation which takes advantage of the purely functional nature of the
\treelang language.  Namely, we know that the case expression of type @Int@
above can have no other visible effect or communication than producing an @Int@,
so thus we can {\em region allocate} the @MkFoo@ constructor inside a buffer
that is freed when the expression returns (in the implementation, this resembles
stack allocation).  This follows the precedent of other languages such as
UrWeb~\cite{urweb-icfp}, as well as previous work on region
types~\cite{mlkit,Grossman2002}.


This matter of destination routing is the primary function of the \treelang
compiler.  However, to support it, other analyses are required.  For instance,
determining the destination cursor for a field within a data record
requires determining an {\em end
  witness} for the field before it---that is, a pointer to the position in the
buffer that marks the end of one field and the start of the next.  If we
recursively unpack adjacent fields without storing a pointer to the later
fields, we must rediscover those downstream fields as a side effect of
{\em traversing} their upstream ones.
%
(For example, in our binary tree data type, to discover the start location of
@y@ in @Node x y@, we must first scroll through @x@ in the preorder packed
data.)
%
Thus we begin with an inter-procedural
analysis of which functions are able to traverse their inputs.

The overall structure of the compiler, covered in the rest of this
section, is:
\begin{enumerate}
\item Infer traversal effects (Section~\ref{subsec:inferring}).
\item Generate additional traversals as necessary to reach input ends (Section~\ref{sec:copy-insert}).
\item Route end-of-value witnesses as additional function returns (Section~\ref{subsec:routing}).
\item Switch to destination cursor-passing with additional function arguments (Section~\ref{sec:cursorize}).
\item Code generation (Section~\ref{subsec:codegen}).
\end{enumerate}


\subsection{Inferring traversal effects}
\label{subsec:inferring}
% \vspace{-2mm}\subsubsection{Inferring effects}
% ----------------------------------------

To reason about traversals, we associate with every packed type an {\em abstract
  location}. This is different from a region variable in prior work, because it
is a symbolic value representing the {\em exact memory location} that a value starts
at.  No two distinct data constructors can share the same location, whereas two
values can share the same ``region''.
%
The type signature of \il{add1} becomes:

\begin{code}
add1 :: Tree$_\alpha$ ->  Tree$_\beta$
\end{code}

%% \mv{Since we're talking about some fake function f, can we make this
%%   more concrete and refer to our ongoing add1 example?}

This is read ``function f takes a tree at location $\alpha$ and produces one at
location $\beta$.''
Note that a function of type \lstinline{Tree$_\alpha$ ->  Tree$_\alpha$} is {\em necessarily} the identity function.
%
Next, if @f@ examines all the bytes in $\alpha$, we say it has the effect $traverse(\alpha)$
and we write its type as:

% $\arr{\text{Tree}_a }{ a }{ \text{Tree}_b}$
\begin{code}
add1 :: Tree$_\freshA$ $\travarr{\freshA}$ Tree$_\freshB$
\end{code}

%% We denote a function with traversal effects as \arr{A}{\alpha}{B}, meaning a
%% function that traverses the value located at $\alpha$ during its execution.

We write $end(\freshA)$ to signify the location after the last byte of \freshA,
or \locend{\freshA} for short.  One way of looking at a function that traverses
\freshA\, is that it can {\em witness} $end(\freshA)$.  At runtime, this witness is
merely a pointer value.
%
Ultimately we will rewrite the function to return such a witness.  For now, the
goal of the effect inference pass is to determine a consistent traversal type for all
functions jointly.
%
Of course, if @f@ calls @g@, whether @f@ reaches (witnesses) the end of its
input may depend on whether @g@ does likewise.

\paragraph*{A lattice of locations}

The locations used above, \freshA, \freshB, are {\em metavariables} that can range
over different locations, depending on what the (location-polymorphic) function
@f@ is applied to.
%
Intuitively, we expect {\em outputs} to be polymorphic in location,
corresponding to the as-yet-undetermined destination parameter.  Conversely,
inputs already exist in memory at a fixed location.
%
This includes lexically-bound variables introduced by $\lambda$s or
pattern matching.
% These we regard as having {\em fixed} (predetermined) locations.
For example, the variables @tr@, @x@, and @y@ from \il{add1} below.

\begin{code}
add1 :: Tree -> Tree
f(tr) = case tr of Node x y -> ...
\end{code}

In fact we name these fixed locations after their lexical variables, simply:
\fixed{tr}, \fixed{x}, \fixed{y}.
%
In contrast, @let@-bound variables take on the locations of their right-hand-side.
%
Every data constructor in the program introduces a {\em fresh} location.  Fixed
variables only unify with themselves, but fresh variables unify with any other
(non-tuple) location.
%
Together with tuple locations $(\ell,\ell)$, these
fresh and fixed locations form a lattice under unification.
For example, $(\ell_1,\ell_2)\sqsubseteq (\ell_3,\ell_4)$, if and only if there exists a
substitution on metavariables that ensures $\ell_1 = \ell_3 \wedge \ell_2 = \ell_4$ .
%
Such a substitution assigns fixed locations to metavariables, and does {\em not}
allow metavariables to range over entire tuple locations.  

%% \begin{itemize}
%% \item $\freshA \sqsubseteq l$, for all locations $l \in Locs$
%% \item
%%   $l_1 \sqsubseteq l_2 \wedge l_3 \sqsubseteq l_4
%%   \Rightarrow (l_1,l_2)\sqsubseteq (l_3,l_4)$
%% \item $\forall l . \bot \sqsubseteq l$  
%% \item $\forall l .  l  \sqsubseteq \top$  
%% \end{itemize}

In this lattice, non-packed values such as integers always have location $\bot$.
On the other hand a
%% To implement the analysis we associate every lexical variable with an abstract
%% location drawn from the lattice in figure \cref{fig:lattice}.
% The lattice is ordered on unification of fresh variables. A
top value ($\top$) is reached
when two locations are incompatible.  For example, the following term has
location $\top$ because it attempts to unify two fixed locations \fixed{x} and \fixed{y}.

\begin{code}
(case p of Node x y -> if _ then x else y) :: SomePackedDatatype
\end{code}

% This term has location top.  Fixed x and fixed y join to top.
Indeed, we cannot statically know what {\em location} this expression will
return, even symbolically.  (We have no notion of disjunction locations in our
definition: e.g., \fixed{x} $\vee$ \fixed{y}.)
Finally, ends are always distinct locations from starts: $\forall \ell . end(\ell) \neq \ell$.


%% \begin{figure}
%% \begin{verbatim}
%%     Top
%%   Fixed x   Fixed y   ....   (Fixed x, Fixed y) (Fixed x, Fixed x)
%%   Fresh a   Fresh b   ....   (Fresh a, Fresh a)
%%     Bottom
%% \end{verbatim}
%% \caption{The lattice for abstract location analysis.
%%   $(\alpha,\alpha) \sqsubseteq (\texttt{x},\texttt{y})$}
%%   \label{fig:lattice}
%% \end{figure}


\paragraph*{Analysis and fixed point}

We use the lattice of locations above to perform a program analysis, assigning a
location to each subexpression, as well as a set of traversal effects.  The
basic idea is that an expression @case e of $\ldots$@, creates a traversal effect for
the location of @e@ provided that all the branches of the case traverse the
(non-statically-sized) arguments of their data constructors.
%
{This stage of the process is {\em optimistic}, in that it assumes that any
  additional traversals that are {\em necessary} but not {\em present} will
  subsequently be inserted later.  For example:}
\begin{code}
  case v of K (y :: Tree) (x :: Int) -> x
\end{code}
%
Here, when reading data type @K@ from a a preorder serialization in a buffer,
accessing the simple scalar @x@ requires somehow traversing @y@ to witness
\locend{\fixed{y}}, where $\locend{\fixed{y}} = \fixed{x}$.  During the infer
effects phase, we optimistically assign the traverse effect, $traverse(\ell_v)$,
to the above code,
{\em assuming} that a dummy traversal will later be inserted (\cref{sec:copy-insert}).
i%
If it were not, this program couldn't compile!


Even with this assumption, determining the traversal effect signature for each
function is nontrivial because of interdependencies between functions.
% E.g. @f@ traverses it input only if @g@ traverses its input.
Thus we design this pass as a {traditional program analysis} that iterates
to a fixed point.
%
We begin with every function having a {\em maximum} traversal signature---we
assume it reaches the end of {\em every} packed input. Then, this set
monotonically decreases in every round, until the fixed point is reached.

The running @add1@ example does not contain mutual recursion, so it takes only
one iteration to reach a fixed point.  But the reasoning is still recursive
(inductive)---add1 is only able to traverse its input because its recursive
call sites traverse their (subtree) inputs:
\begin{code}
add1 :: Tree$_\freshA$ $\travarr{\freshA}$ Tree$_\freshB$
add1 t =       -- when the polymorphic type is instantiated, $\freshA \mapsto \ell_t$
 case t of     -- case has traverse($\ell_t$), because all branches do
   Leaf n   -> Leaf (n+1)   -- fresh location; $\gamma$, static size, thus traverse($\ell_t$)
   Node x y -> let x' = add1 x in -- x' at fresh loc; call's effect: traverse($\ell_x$)
               let y' = add1 y in -- y' at fresh loc; call's effect: traverse($\ell_y$)
               Node x' y' -- traverse($\ell_y$) implies traverse($\ell_t$)
\end{code}
Here we the compiler has also performed a bit of standard flattening,
introducing temporaries.
%
Inferring the traverse effect for the @Leaf@ case is trivial, because once we
know @t@ is a @Leaf@, we know its exact byte size, and can compute
$\locend{\ell_t} = \ell_t + 9$ bytes.
%
In the @Node@ case,
because of the polymorphic signature, 
(@$\forall \freshA \freshB .$ Tree$_\freshA$ $\travarr{\freshA}$ Tree$_\freshB$@),
the lexical variables @x'@ and @y'@ have fresh, unrestricted locations, but,
more importantly the recursive call gets the effect $traverse(\ell_y)$, due to
the effect annotation on the function's type ($\travarr{\freshA}$).

\subsection{Copy and traversal insertion}\label{sec:copy-insert}

{During analysis, we generated all the information we need not only to {\em
    label} traversal effects in function signatures, but to recognize where they
  are needed, but missing, and where destination-location constraints conflict.}
%
Next we need to {\em repair} the program to fix these problems.
%
  With the inter-procedural traversal types settled,
  we reprocess the program and repeat the same location analysis, but this time,
  we mark wherever we are (1) {\em missing} a witness of a field stored within a
  packed buffer, or (2) have {\em conflicting} constraints where a packed value
  flows to two incompatible destinations (sharing).


  First, a missing end-witness can always be restored, if necessary, by
  inserting a call to a dummy traversal function.  For example, the program
  fragment from the previous subsection (with a missing traversal) would take
  the following form after a dummy-traversal insertion:
%
  \begin{code}
  case v of K (y :: Tree) (x :: Int) ->  -- We know $\ell_x = \locend{\ell_y}$
    let end_y = traverseTree y  in x     
  \end{code}
%
Here, @traverseTree@ is synthesized by the compiler based on the structure of the
type definition.
%
The call to @traverseTree@ may look like dead code, but it's dead code with
the correct location, which lets the compiler pass described in the next
section reuse the end of @y@ as the start address of @x@.
  
Second, a {\em conflicting} destination location can always be resolved by
inserting a copy function\footnote{More generally, we can perform a {\em program
    synthesis} here to fix the program by generating a recursive call that meets
  that constraint.  Copies work, but so does inlining.  Ultimately, when we
  consider indirection extensions to the data format (\cref{sec:extensions}),
  the program repair process interacts with data-structure layout choices,
  because sharing can be addressed by adding (limited) indirections back in.}.
 % 
%% e insert calls to
%% only two functions---copy and empty-traverse---whose definitions the compiler
%% generates in a subsequent pass.
%
%% {Even still, there's a search space of
%%   potential places to insert code.  We follow a simple heuristic of introducing
%%   traversals in as large a scope as possible, e.g. just under a case expression
  %%   that binds the field variables.}
  %
%% directly at the point of missing constraints.  This may introduce the same
%%   traversal multiple times, for example within different branches of an If
A simple example of a program that forces a copy is one that introduces sharing:
%
\begin{code}
let x = f t in  Node x x 
\end{code}

In later extensions (\cref{sec:extensions}), we will use these missing traversals and
conflicts to go back and {\em change the data format} (i.e. use packed records
{augmented} with indirection nodes, rather than the most straightforward
preorder serialization).
%
But, for {\em completeness}, it always suffices to naively insert copies or dummy
traversals.
%% For our preliminary experiments, we instead naively insert copies for the
%% program above.
Copy insertion for the above program would break the sharing:

\begin{code}
let x = f t in  Node x (copy x)
\end{code}

Here the call to @x@ can flow to the destination location right after the @Node@
constructor, and can, from there, be copied to occur a second time in the output
buffer.
%
Inlining can also resolve these conflicts, producing @Node (f t) (f t)@, in 
which the two calls flow to different destations in the output buffer.  Our
current prototype compiler prefers inlining where possible (because it enables
subsequent optimizations), and uses copy-insertion otherwise.

% \vspace{-2mm}
\subsection{Routing end-of-value witnesses}
\label{subsec:routing}
% ----------------------------------------

After all traversal constraints are satisfied by recursive calls or
compiler-inserted traversals, we then transform the program in a type-directed
way, to include additional return-values: end-witnesses.

\begin{code}
  add1  :: Tree$_\freshA$ $\travarr{\freshA}$  Tree$_\freshB$                   -- Before
  add1' :: Tree$_\freshA$ ->  ($\ENDOF{\locend{\freshA}}$, Tree$_\freshB$ ) -- After
\end{code}

% But, following our formal language, the full type for the cursor pointer is @@.

Here the type of the end-witness is $\ENDOF{\locend{\freshA}}$, which signifies
a cursor (pointer) to the end of a value, which is not useful by itself.  Rather, it is
useful if it witnesses the {\em start of another value}.
%
This brings us to the topic of our {\bf type system for cursors}.
Cursors are internal to the compiler, rather than exposed
to the user. We use a typing discipline resembling {\em session
  types}~\cite{SessionTypesHonda} to ensure their correct
handling in the compiler's intermediate language---specifically,
the types ensure that data is read from and written to buffers
in the correct order.

We add three new cursor types: the $\ENDOF{}$ type, as mentioned above,
$\HAS{}$ cursors for reading, and $\NEEDS{}$
cursors for writing. These will be described further in
\cref{sec:cursorize}.
% 
In brief, a $\HAS{A}$ cursor is simply a pointer to a fully initialized value of
type $A$, which can be read any number of times.  $\NEEDS{}$ cursors are more
complicated.  $\NEEDS{[A,B],C}$ is an output pointer that requires a value of
type $A$ be written to the pointer, followed by $B$, after which a fully
initialized value of type $C$ can be read from the buffer.  A given $\NEEDS{}$
cursor must be used linearly, after that address is written to, writing it again
would clobber existing data.

% $\NEEDS{T:a, b}$, $T$) ->  $\NEEDS{a,b}$
%   read  :: $\HAS{T:a}$ ->   ($\HAS{a}$, $T$)

% Before we deal further with cursors,
During the routing pass, we use these cursor types to insert additional bindings
in the program that explicitly encode facts about how to reach the end of a
given location.
%
This uses @start(v)@ and @end(v)@ as special variables to refer to the physical
start and end locations of other variables.  (@start(v)@ is roughly \verb|&v|
in C.)
%
Namely:

\begin{itemize}
\item One field's end becomes its successor's start.  This becomes a
  binding, such as: \\
  \il{let start(y) = end(x)}.
\item Fields of static sizes have known offsets, such as: \\
     \il{let start(y) = start(x) + offset}.
\item In \il{case a of K b1 $\ldots$ bn -> $\ldots$}, the end of last field \il{bn} is
  also the end of \il{a}, thus \\ \il{let end(a) = end(bn) in ...}
\end{itemize}

We could record these facts in program metadata, but in our current approach we
instead manifest them explicitly as let bindings.  Note, however, that they may
refer to (temporarily) unbound end-variables!  We solve this later with a pass
that reorders these bindings.

Performing this transformation on \il{add1} yields a program with extra bindings
as well as the additional end-address-of-input return values.  

\begin{code}
  add1 :: Tree$_\freshA$ ->  ($\ENDOF{\locend{\freshA}}$, Tree$_\freshB$ ) ;
  add1 tr = case tr of
      Leaf n ->  let end(n)   = coerce(start(n) + 8) in
                 let end(tr)  = end(n) in
                 (end(tr), Leaf n+1)
      Node x y ->  let start(y) = coerce(end(x)) in
                   let (end(x),x') = add1 x in
                   let (end(y),y') = add1 y in
                   let end(tr) = end(y) in
                   (end(tr), Leaf x' y') ;
\end{code}
\mv{Does it make sense to put types on these let bindings? Should
  we wait until the version with read/write to include the session
  types?}
\mv{Do we need to write bindings for \il{start(n)} and so on here?
  It's a bit awkward.}

Further, to make these extra bindings type check, the compiler must insert {\em
  coercions} between $\HAS{}$ types (for starts) and $\ENDOF{}$ types (for
ends).
%% Indeed, these coercions must be trusted, because there's no way in general to
%% know that after, say, a @Bool@ field comes an @Int@ field.
%
The compiler ensures the correctness of these coercions and offsets.  For
instance, given @start(n) :: Has(Int)@, we know that @start(n)+8@ is a valid
offset (8 is the size of @Int@), but that 7 would not be.



%
%% \vspace{-2mm}\subsubsection{Reordering to discover witnesses}
%% % ----------------------------------------
%
%% ......... we first must repair the program after
%% routing end-witnesses.  At this point in the compilation process, end-witnesses
%% are returned from functions, and code has been elsewhere been generated to consume them. The program is
%% .......... not necessarily valid, however, because the places in the code where witnesses
%% are consumed are not guaranteed to be within the scope of the binders that
%% introduced the witness.
%
%% Due to the fact that our programs are {\em purely functional}, and that our
%% programs are in A-normal form (each sub-expression is bound to a name), we have
%% great flexibility in code motion and reordering.  We simply represent a program
%% as a graph where each bound name is a node and its edges are the bindings it
%% depends on. A correct reordering of a program is a topological sort of this
%% graph.  After this phase any unbound variables introduced as end-witnesses are
%% bound again.


% \vspace{-2mm}
\subsection{Output cursor insertion}\label{sec:cursorize}
% ----------------------------------------

%% \mv{We can also hopefully repeat add1 here, since it was apparently
%%   the subsection that the reviewers had the most trouble with.}

Finally we are ready for the core translation in the compiler---switching to
destination-cursor-passing calling conventions.  This proceeds in two phases:

\begin{itemize}
\item First, perform a dataflow analysis and mark every data construct, ($K$)
      or function call which returns packed data, with a {\em destination}.  A
      destination is a static source location of another constructor
      application, or is one of the output terminals of the enclosing function
      definition, i.e. location \freshB{} in a \il{Tree$_\freshB$} output.
      Copy-insertion will have guaranteed a unique destination for each such
      value (i.e. no sharing).
\item Second, perform a type-directed, type-preserving cursor-insertion pass.
  This augments functions with additional inputs (output cursors), and changes
  their return value convention to return additional end witnesses for outputs
  as well as inputs.  That is, rather than conventionally returning the start
  address of an output value, the function now returns the end-address of that
  same value.
\end{itemize}

\noindent
For example, the \il{add1} function becomes:
%% \begin{code}
%%   add1'  :: Tree$_\freshA$ -> ($\ENDOF{\locend{\freshA}}$, Tree$_\freshB$) -- After route-ends
%%   add1'' :: ($Needs([\text{Tree}_\freshB],\_)$, $Has(\text{Tree}_\freshA)$) -> ($\ENDOF{\locend{\freshA}}$, $\ENDOF{\locend{\freshB}}$)
%% \end{code}
%% % $\NEEDS{[\text{Tree}_\freshB}]}$, )
%% % ($\NEEDS{[\text{Tree$_\freshB$}]}$, ) -> 
%% %
\begin{code}
  add1'' :: ($Has(\text{Tree}_\freshA)$, $Needs([\text{Tree}_\freshB],\gamma)$) -> ($\ENDOF{\locend{\freshA}}$, $\ENDOF{\locend{\freshB}}$) ;
  add1'' cin cout =
    let (end1, tag::Byte) = read(cin) in
    switch tag of
<<<<<<< HEAD
      LEAF -> let cout2    = write(LEAF,cout) in
              let (end2,n) = read(coerce(end1)) in
              let cout3    = write(cout2, n+1) in
              (end2, finish(cout3))
      NODE -> let cout2         = write(NODE,cout) in
              let (end2, cout3) = add1''(coerce(end1), cout2) in
              let (end3, cout4) = add1''(coerce(end2), cout3) in
              (end3, finish(cout4))
=======
      Leaf -> let cout = Leaf(cout) in
              let (cin, n) = read(cin) in
              let cout = write(cout, n + 1) in
              (cin, finish(cout))
      Node -> let cout = Node(cout) in
              let (cin, cout) = add1'' cin cout in
              let (cin, cout) = add1'' cin cout in
              (cin, finish(cout)) ;
>>>>>>> 6a13b451
\end{code}
\mv{Does this need type annotations? Also the use of finish vs the expected endof type are confusing.}
\note{FIXME - the above coercion story is ugly, but it may still be even if
  READ's type changed...}

Here the return value has turned into a $\ENDOF$ cursor, whereas the inputs have
turned into read and write cursors respectively ($Has$ and $Needs$).  These 
behave much like typed channels with protocols. 
We use the extensions in
\cref{fig:target} to write and read cursors:

% the macro for NEEDS puts space on the end and messes this up:
\begin{code}
  write :: ($\NEEDS{a:rst, b}$, $a$) ->  $\NEEDS{rst,b}$
  read  :: $\HAS{T_\ell}$ ->   ($\ENDOF{\locend{\ell}}$, $T_\ell$)
\end{code}
%  read  :: $\HAS{a:rst}$ ->   ($\HAS{a}$, $T$)

That is, @Needs@ tracks a list of values its {\em waiting for}.  For instance,
given a data type, @data Foo = MkFoo Int Int@, after we write a tag for @MkFoo@
to an output buffer, the output cursor has type \il{$Needs$([Int,Int],Foo)}.
The second argument of the $Needs$ is the type of the value which will be
completed only after all the obligations have been satisfied.  Retrieving that
completed value can be accomplished with @finish@:

\begin{code}
  finish :: $Needs$([],$T$) -> $\HAS{T}$
\end{code}

In the context of the above example, if @cout :: $\NEEDS{Tree,\gamma}$@

\mv{Should we explain how we get from $\HAS{T}$ to $\ENDOF{T}$?}

\paragraph*{Locally dilated representation of packed values}

Sometimes the end-witness of a given value is computed, say, underneath a
conditional.  Thus we may need to change the types of expressions to (locally)
tack on additional return values.
%
In order to accomplish this.  Our cursor-inserting transformation internally
switches to a {\em dilated} representation of every packed value.  Inside the
local scope of a function body, a subexpression that originally returned @Tree@$_\freshA$,
must instead return a pair \il{($Has$(Tree$_\freshA$), $\ENDOF{\freshA}$)}.
%
The transformed program routes these tuple values throughout the function body,
making it possible for the compiler to directly produce $\ENDOF{\freshA}$ to
satisfy the calling convention by returning and end-witness.
%
Note that the inter-procedural calling conventions do not change to reflect this
dilated representation, rather, mediation happens at the call sites.


One surprising aspect of the cursor-passing output language is that it is {\em
  still purely functional}.  Rather than directly encoding effects, we have
created a purely functional interface where @write@ returns a new cursor, and
all $Needs()$ cursors must be used in a {\em linear}, but pure way.
%
(For instance, in the \treelang interpreter we use for debugging, we model cursors as {\em
  lists}, where write is cons.)

\newcommand{\END}[1]{\ensuremath{\overline{#1}}}

%% \note{Several ways to encode these:}

%% \begin{code}
%%   (Tree@$_a$@,Tree@$_b$@)

%%   ((Cur@$_a$@,Cur@$_{\END{a}}$@),(Cur@$_b$@,Cur@$_{\END{b}}$@))

%%   ((Cur@$_a$@,Cur@$_b$@),(Cur@$_{\END{a}}$@,Cur@$_{\END{b}}$@))
%% \end{code}

\paragraph*{The fate of constructors and case expressions}
% ----------------------------------------

The final feature of the target language (\cref{fig:target}), which we have not
addressed yet, is the $\pcasesym$ form.
%
The cursor insertion pass lowers constructors to operate directly on destination
cursors.  Thus \il{MkFoo 55} becomes a multi-step operation, where we first initialize
the \il{MkFoo} structure (returning a cursor pointing to its \il{Int} field), then write the
\il{55} to that cursor:
% \il{MkFoo(curs)}

\begin{code}
  let cur2 = MkFoo(curs)
      cur3 = write(cur2,55)
  in (curs, curs + 9) -- one byte tag + 8 byte int
\end{code}

Here, the original constructor took its argument directly, whereas in the target
language the constructor takes a destination cursor and writes a {\em single
  character} to that destination (its runtime tag).  Writing the field is a
separate @write@ operation.
%
The above program is well-typed, following the protocol on output cursors.
%
The ``value'' of the resulting data constructor is now equivalent to the pointer
location at which it was written, i.e. @curs@, which we return in the body,
together with an end-witness to match the dilated convention.
%
Note again that cursors are used in an immutable way, which is why each
operation that side effects a buffer (e.g. @write@), returns a fresh cursor
representing the new value of the cursor.

Finally, what becomes of the \il{case} expression?  \il{case e1 of K x y -> e2} is
translated to:

\begin{code}
  switch start([e1]) of
    K(cur) -> let (x,cur2) = read(cur)
                  (y,cur3) = read(cur2)
              in [e]
\end{code}

% Here, switch is similar to C's switch.
Here @switch@ reads a single byte tag from the cursor given in its scrutinee
position, and it dispatches based on that tag (just like C's switch statement).
It is a binding form only insofar as it binds a cursor, @cur@, to the position
just after the tag---i.e., the start of @K@'s fields.  Then, we generate
explicit code to read the fields one at a time from the appropriate positions in
the byte stream.

% ----------------------------------------
% \vspace{-2mm}
\subsection{Code generation}
\label{subsec:codegen}
% ----------------------------------------

The final step for \treecomp{} is to generate native code.  Any backend target
would do (LLVM, native code, etc.), but we presently generate C code.
%
Because the current \treelang design is a {first order} language,
%  \cref{fig:source}
this is straightforward.  We generate C code in static single assignment form.

The compiler eliminates tuples through ``unarization'', except at function call
returns.  Tuple function arguments become multiple arguments.  Conditionals that
return tuples instead write multiple destination variables.  The compiler walks
through the program to accumulate all remaining anonymous tuple types, and emits
C struct declarations for each.

The cursors become merely \il{char*} pointers, and 
%
@switch@ statements closely correspond to C switches, and @read@ and @write@ are
open-coded as pointer operations.  Because @read@ returns two values, it
generates multiple statements rather than creating a tuple, but it need not
create a struct.
%
%% \note{In the intermediate language, cursors are returned along with
%%   the ordinary return value during any operation on a buffer---for
%%   example, reading an int from a cursor returns the int and a new
%%   cursor. A simple implementation strategy for this would be a
%%   function that returns a struct of int and cursor, but we have found
%%   that even when such a function is marked for inlining it is slower
%%   than directly inlining the code and avoiding the returned struct.
%%   So, when translating this into C code, we generate a series of C
%%   declarations, with each variable only assigned once. We attempt to
%%   avoid the creation of structs whenever possible, preferring to
%%   inline operations that return tuples and to unzip tuples into
%%   ordinary variables.}
%
Finally, the generated C code is linked with a simple run time system that
includes code for allocation and initialization.
% (a C file with  some helper procedures and benchmark harnesses).}

% --------------------------------------------------------------------------------
% \subsection{Discussion}
% --------------------------------------------------------------------------------

% \note{Purity is important to reordering for witness search.}



% ================================================================================
\section{Implementation}\label{sec:impl}
% ================================================================================

In the next section we evaluate a prototype \treelang compiler, implemented in
Haskell, and generating code via C. 
%
This compiler implements the algorithms of the prior section, with a few current
limitations.  We have implemented copy insertion by hand, and the current compiler
will potentially duplicate work (rather than copying) if (1) a packed result of a
function call is used in multiple places, or (2) when a function returns multiple
packed results.
% that need to be routed separately.

\paragraph*{Packed \& Pointer, malloc \& bumpalloc}\label{sec:packed-pointer}

The \treelang C backend supports multiple modes of code generation, which we
compare in the next section.  The first distinction is between two primary
implementation strategies:

\begin{itemize}
\item {\bf packed}: Generate code using all the compiler passes of
  \cref{sec:compiler}.  Data of packed type can be read from disk in human
  readable or binary/packed formats, but in memory it stays always in preorder
  serialized representation.
\item {\bf pointer}: Use traditional C struct representations.  This mode
  provides a baseline for comparison.  It shares the front and back of the
  compiler with packed mode.  But, in pointer mode, we skip the transformations
  that introduce cursors and packed representations.  Rather, we use a
  traditional pointer graph of heap objects to represent all data.  This mode uses the
  default policies of the C compiler for \il{struct} layout.
\end{itemize}

The packed mode manages tree data by allocating large buffers to serve as output
destinations (and an additional large region for scoped allocations).  In the
future, we will employ the standard technique for a block-structured heap, where a
linked list of blocks provides growable storage areas for destination cursors.


Within the {\bf pointer} mode, we allocate regular heap objects and thus need an
allocation strategy.  One policy is to use the system \il{malloc}
implementation, but this does not typically perform well given the large numbers
of fine-grained allocations incurred by out-of-place tree transformations.
%
A second strategy is to use a custom arena-allocation method for storing heap
objects.  This doesn't change the internal layout of heap objects, but it does
pack them densely within cache lines and provides a near-optimal memory
management strategy---about the best you can do without going to packed.
%
We use a simple arena implementation where a single global variable stores the
heap pointer, which is incremented upon allocation.

For each of these implementation strategies, no garbage collection is
required.  In the case of pointer mode, calls to malloc and free are
inserted into the generated C code (when using that policy), while
packed uses arena-based memory management---for example, temporary
packed data that does not escape a lexical scope is freed at the end
of the scope.

For benchmarking, we add an @iterate(e)@ form to the language which runs an
expression multiple times and reports the time for all iterations together.
Iterate {\em also} resets the state of the arena allocator, after each iteration
but the final one, in order to ``undo'' the effects of previous iterations
and avoid leaking memory.
%
Thus, when we benchmark a traversal with @iterate(treetraversal(tr1))@, we
repeatedly walk @tr1@ to produce @tr2@, such that @tr2@ is allocated into the
same memory region on each iteration.  This optimizes our use of the cache if
both input and output trees fit in memory.
%
It is this optimized version of the ``bumpalloc'' pointer-based mode that
provides the most competitive baseline against which to evaluate our proposed
packed-mode compiler pipeline in \cref{sec:eval}.


\paragraph*{Embedding Gibbon}

Ultimately the ideas in Gibbon should either be ported to a mature compiler for
existing general purpose languages, or the prototype Gibbon compiler should be
used as an EDSL from within such a host language.
%
In the latter scenario, we would write tree-traversals in a subset of the host
language that corresponds to Gibbon, and those traversals would then be compiled
to a shared object file and linked back into the host program for transparent
interoperability.  Tree data would be marshaled at the boundary, as usual, in
this case converting from pointer graphs to packed representations.
%
Indeed, this arrangement is similar to that used by existing EDSLs for, e.g, GPU
programming~\cite{accelerate-icfp13,delite,obsidian-cacm}, except that those languages are
typically focused on arrays and matrices and exclude recursive sum types and
recursion---which are \treelang's emphasis.

Currently, we've taken the first steps to making \treelang available as an
embedded language in the host language Racket.
%
Our front-end \treelang is available as a custom \verb|#lang gibbon| mode in
Racket.  This provides IDE support via DrRacket, while enforcing all the
specific restrictions of our minimal language (including using Typed Racket to
enforce the type system with good error messages and source locations).
%
What remains is to enable in-calls and out-calls between Racket and Gibbon.
%
Indeed, these are already possible using a Gibbon backend which simply expands
Gibbon (during macro expansion) to run as native Racket code.  Eventually, the C
backend will likewise be supported without modifying the program.
%

In the next section we compare to the Racket backend as a baseline for a
high-level language with significant overheads.  This information is useful, but
the more relevant data for evaluating the packing technique is to compare the
different modes supported by the C backend (packed and pointer).


% ================================================================================
\section{Evaluation}\label{sec:eval}
% ================================================================================

We evaluate the performance of our approach in three ways. First, we examine the
performance of packed vs. pointer-based tree walks in idealized microbenchmarks.
We also use these microbenchmarks to examine the state of the art in several
existing compilers.  And while we find significant variation between compilers,
no existing system we're aware of comes close to matching \treelang's packed
mode.
%
%% demonstrate via small microbenchmarks that packed data representation
%% provides significant performance wins across a variety of
%% languages---including languages with good performance on pointer-based
%% traversals---and that our compiler produces code competitive with any
%% existing system.
%
Second, in \cref{sec:astbench}, we evaluate an important class of tree
traversals---AST traversals, as found in a compiler.
%
We use ASTs gathered from real programs to ensure realistic shape and depth.
%
Specifically, these tree benchmarks operate on Racket's intermediate
representation, and show {substantial speedup} using the packed
representation.
% to operate on ASTs gathered from existing Racket programs.
% 
%% Third, we build a type checker for a small language, and benchmark it
%% on large synthetic inputs, demonstrating significant speedup for a more complex
%% and data-heavy workload.
%
Finally, in \cref{sec:extensions}, we look ahead to what a future compiler
will be able to achieve {\em if} it extends the basic preorder packed format,
including indirections or layout information to enable parallel traversals.

All benchmarks were conducted on a cluster of identical, dedicated Intel
machines in a two socket configuration with Xeon E5-2670 CPUs at 2.60 Ghz, and
32GB RAM, running Ubuntu 14.04 LTS and GCC 5.3.
% (16 cores)

\subsection{Microbenchmarks}\label{sec:microbench}
% ----------------------------------------

Our first benchmarks return to the example from \cref{sec:background}:
simple binary trees. We implement three operations:
constructing a tree, incrementing the values in a tree, and summing
the elements of a tree. To understand the performance of packed data
representations, we implemented these three operations in multiple
ways across a variety of languages: with pointer-based trees in
Racket, Chez Scheme, MLton, GHC Haskell, and C (using both \texttt{malloc} as well
as a fast bump-pointer allocator).

\begin{figure}[t]
  \vspace{-4mm}
  \centering
  %% \begin{minipage}{.48\textwidth}
  \hspace{12mm}
  %%   \hspace{2mm}
  \includegraphics[width=4.4in]{./figs/shootout_add1.pdf}
%  \vspace{-4mm}
%   \end{minipage}

\begin{minipage}{1.02\textwidth}
\hspace{-5mm}      
  \begin{minipage}{.48\textwidth}
    \centering
    \includegraphics[width=3.75in]{./figs/shootout_buildtree.pdf}    
%    \label{fig:}
  \end{minipage}
  \hspace{3mm}
  \begin{minipage}{.48\textwidth}
    \centering
        \includegraphics[width=3.75in]{./figs/shootout_sumtree.pdf}
%    \label{fig:}
  \end{minipage}

\end{minipage}
%  \vspace{-3mm}
  \caption{Performance when building (left), mapping add1 (top), and summing
    (right) a tree respectively.  Traditional compiler approaches vs. the packed
    approach.  All handwritten implementations.  X axis is tree {\em depth},
    implying $2^N$ leaves.  Y axis shows time in seconds.}
  \label{fig:shootout1}
\end{figure}

Figure~\ref{fig:shootout1} shows the results for these three microbenchmarks on
purely {\em handwritten} implementations, while varying tree size.
The results show a clear advantage for
packed representations (note the log scale), in some cases with 100x speedup
over pointer-based representations in garbage-collected languages.  All
competing implementations use their default memory management settings,
including GC parameters as well as the ``C (pointer)'' using the system malloc.

\begin{figure}[t]
  %  \vspace{-2mm}
  %\begin{figure}[]
  \hspace{5mm}
  \centering
  \includegraphics[width=4.3in]{./figs/shootout_treebench_five.pdf}
%  \includegraphics[width=4.8in]{./figs/shootout_treebench.pdf}
%   \label{fig:shootout2B}
%   \vspace{-4mm}
%\end{figure}

  \hspace{-6mm}  
\begin{minipage}{1.00\textwidth}
  \begin{minipage}{.49\textwidth}
    \centering
    %   \includegraphics[width=\textwidth]{./figs/.pdf}
       \includegraphics[width=3.8in]{./figs/shootout_gibbon_buildtree.pdf}
%        \includegraphics[width=3.8in]{./figs/shootout_gibbon_buildtree2.pdf}
%    \label{fig:}
  \end{minipage}
  \hspace{0.03\textwidth}
  \begin{minipage}{.49\textwidth}
    \centering
    %   \includegraphics[width=\textwidth]{./figs/.pdf}
%    \includegraphics[width=3.8in]{./figs/shootout_gibbon_sumtree.pdf}
    \includegraphics[width=3.8in]{./figs/shootout_gibbon_sumtree2.pdf}
%    \label{fig:}
  \end{minipage}
\end{minipage}
%   \vspace{-4mm}
   \caption{Cursor-inserting compiler's performance compared to handwritten
     cursorized C implementation.  Tree building (left), tree summing (right),
     and mapping add1 over the tree (top). The Gibbon prototype is currently
     embedded in Racket, so we show its Racket backend as well, as different
     modes of its C backend (packed, pointer, bumpalloc).}
   \label{fig:shootout2}
%   \vspace{-4mm}
\end{figure}


%% Our first ``shootout'' demonstrates the performance gains afforded by the
%% packed representation.
We next implement the tree building and summing benchmarks in \treelang{}, and
use our prototype cursor-inserting compiler to generate code over packed
representations.
% 
Figure~\ref{fig:shootout2} shows the results of comparing this
generated code to both Racket and the handwritten C version of the packed
representation.
%% (because \treelang{} is embedded in Racket, we also show the results of direct
%% execution in Racket).
%
{We see that our compiler generated code that is competitive with, and
  occasionally exceeds, hand-written C code for the purpose of {\em packed} tree
  traversals.}
% \rn{That's not the point... finish this}

Figure~\ref{fig:shootout2} shows build, mapping over, and summing a tree, separately.
%% In \cref{fig:shootout2B}, we show the add1-to-leaves function, which both
%% consumes and produces a tree.
  Here we introduce a couple of additional variants, which we will carry into
  the next section.  First, the {\bf pointer} version of Gibbon, as explained in
  \cref{sec:packed-pointer}, uses the same code generator, but does not pack
  trees, and uses system malloc and free to manage memory.
  This version is faster than the Racket backend, but much slower than
  packed.  

  However, there is one more mode of the Gibbon code generator, {\bf
    bumpalloc}, also described in \cref{sec:packed-pointer}, which shrinks the
  gap further.  bumpalloc uses the same representations as pointer, but
  approximates optimal memory management with cheap arena allocation rather
  than simple malloc. Still, it
  remains the case that on add1, packed yields a geomean speedup 1.75$\times$
  over bumpalloc, and 18$\times$ faster than the malloc-based pointer.

\paragraph*{The influence of leaf size}
% \note{REMAINDER OF THE BUMPALLOC/PACKED RESULTS HERE}

In our simple tree example, we have thus far used a single @Int@ as the payload
of the leaf.  This implies a certain, fixed ratio of payload bytes to the memory
used for storing the structure of the tree---i.e., just tags in the packed
representation, or tags and pointers in a traditional representation.
%
We would expect that increasingly ``heavy'' nodes with many scalar fields, would
directly reduce the advantage of the packed representation.
% (Indeed, we see this again in \cref{sec:eval-kdtree}.)
To verify this hypothesis, we ran a simple parameter study where we generated
alternate versions of the @Tree@ data type and add1 traversal over it, varying
the number of @Leaf@ fields.
\cref{fig:vary-leaves} shows the results.
%
As expected, the best performance of the packed approach is with {\em zero}
leaves, and the performance of the ``bumpalloc'' version catches up as the
scalar payload of leaves increases.

\begin{figure}[t]
%  \vspace{-2mm}
  \hspace{-4mm}
  \begin{minipage}{1.04\textwidth}
    \begin{minipage}{.49\textwidth}
      \centering
      \includegraphics[width=3.8in]{./figs/slowdown_leaves_build.pdf}
    \end{minipage}
    \begin{minipage}{.49\textwidth}
      \includegraphics[width=3.8in]{./figs/slowdown_leaves_add1.pdf}
    \end{minipage}
  \end{minipage}
  \vspace{-4mm}
  \caption{The factor {\em slowdown} of competing approaches compared to a
    baseline of Gibbon's packed mode.  The malloc-based implementation performs
    especially badly when given large structs of over 800 bytes each.}
  \label{fig:vary-leaves}
%  \vspace{-4mm}
\end{figure}


%\note{A ``language shootout'' of add1-tree benchmarks.}

% \subsection{Old text - take or leave}
% 
% While our \treelang{} compiler is still a prototype, we already have
% promising results on simple programs. We compared three programs on
% binary trees of 64-bit integers: one program which constructed a tree,
% one program which adds 1 to each leaf, constructing a new tree, and
% one program which sums the elements of a tree.
% 
% In order to validate our packed data structure approach separately
% from our compiler implementation, we began with hand-written versions
% of each program across a range of language implementations, and
% implemented the programs with both packed and typical pointer-based
% techniques. The results of these experiments, plotting runtime versus
% the size of the tree in logaritmic scale, are seen in
% Figure~\ref{fig:shootout1}.
% 
% These results demonstrate two things. First, as simple data
% structure and memory management benchmarks, allocation performance is
% critical and modern safe languages perform well compared to C with
% \texttt{malloc()}/\texttt{free()}.
% %
% %% Second, packed implementations are
% %% a major speedup \emph{across multiple languages}, with consistent wins
% %% ranging from 2x to 10x.
% %
% Second, our low-level packed C implentation is
% consistently fastest, suggesting that a mature compiler following our
% strategy should perform well. 
% %
% We then tested our cursor-inserting \treelang{} compiler on these same
% benchmarks, comparing it to the handwritten packed C implementation
% (the fastest handwritten version from the previous figure). These
% results are plotted in Figure~\ref{fig:shootout2}. The results show
% that our compiler approaches or exceeds the performance of
% handwritten C code, despite it being a simplified prototype. Since this
% C program is already many times faster than a conventional
% implementation of these programs in a safe, functional, language, this
% strongly points to the potential of our approach.



\subsection{Compiler passes on realistic inputs} \label{sec:astbench}
% --------------------------------------------

While our microbenchmarks demonstrate the potential of the packed
representation, and also demonstrate \treelang{}'s ability to automatically
generate code that operates on the packed representation from idiomatic
implementations, they don't demonstrate a large savings of programmer effort,
because directly implementing functions on simple data in a packed
representation is tractable.

More challenging, however, is to operate on trees that have more complex
structure, such as the abstract syntax trees (ASTs) that arise in full blown
programming languages: (i) the trees themselves do not have homogeneous structure, so the
location of a particular tree node in a packed buffer is intimately related to
the types of the other nodes in the tree; and (ii) the operations on the tree
nodes are not homogeneous, so the structure of computations (including how to
extract particular fields from a serialized representation of a tree node)
varies based on the type of the tree node. In this setting, writing a tree
traversal that operates directly over a packed representation is complex and
error prone. On the other hand, writing such a traversal in an idiomatic style
using pattern matching is fairly straightforward. This, then, is an ideal use
case for \treelang{}'s approach.

\paragraph*{Benchmarks}
In this portion of the evaluation, we look at
% two compiler passes, each of which takes a
the performance of two classes of tree walk
% (a fold and a map)
on full Racket Core syntax, an AST definition which is excerpted in \cref{fig:racket-core}.
%
These benchmarks consume a Racket abstract syntax tree as input and produce
either (1) a count of nodes, or (2) a new abstract syntax tree.
% The two passes are copy propagation and substitution.
%% In both cases, the structure of the output AST might differ from that of the
%% input AST.
%
While we only evaluate two simple treewalks,
%% \footnote{An artifact of  \treelang{}'s prototype compiler's limitations, not \treelang{}'s
%%   expressiveness.}
we note that these traversals contain the two major operation
types that might be performed on trees: {\tt map}s, where the output tree is
structurally similar to the input tree but with a function applied to each node,
and {\tt fold}s, which in this context is transforming an entire subtree into
some differently-structured result.
%
Seen at this high level, all compiler passes on ASTs
are roughly similar, differing mostly in the work done near the leaves of
trees.
%
For example, substitution, copy-propagation, and constant folding all traverse a
tree and ``act locally''.  In general, many transformations only transform a
small fraction of the input and spend most of their time simply walking over syntax.
%
%% Hence, we expect the results of these two traversals to be representative for
%% map-like passes and simple analysis passes (folds).


We write both benchmarks in \treelang{}. We then generate versions of each
benchmark, as before, one using \treelang{}'s {\em pointer-based} backend (which
generates passes over pointer-based ASTs in C), and one using \treelang{}'s
{\em packed} backend. By letting the
implementations differ only in the backends used to generate them, we isolate
the performance differences to those that arise from the difference in
representation. Because \treelang{} allows tree traversals to be written
using standard data type match operations, this evaluation also
serves to confirm our ability to generate packed implementations from
idiomatic code.

We generated a dataset of inputs by collecting all of the (macro-expanded) source
code from the main Racket distribution, which contains 4,456 files consuming
1GB of code which drops to 485MB when stripped of whitespace and comments, and 
102MB once packed in our dense representation.
% (disregarding symbol tables).
%
We benchmark on this entire dataset, but report only on a subset, sampling from
a spectrum of sizes.
%
The largest single file was 1.4MB. 
To simulate larger programs (as would be found in whole-program compilation), we
combined the largest $K$ files into one, varying $K$ from 1 to 4,456.
%
This is representative of a whole program compiler, which would indeed need to
load these modules as one tree.
%
%% ranging in size from {XXX nodes to YYY nodes, with ZZZ different inputs},
%% overall. Note that these inputs represent real-world programs of varying sizes,
%% ranging from XXX bytes to YYY bytes.
%
%% This range of programs and sizes allows us
%% to understand how input-dependent the behavior of our cursor passing
%% transformations and our packed representations are, as well as confirm that our
%% approach works across a wide range of real inputs.

\paragraph*{Results}

First, our benchmark methodology is to traverse each input tree $N$ times,
doubling $N$ until the run takes at least two seconds.  This gives us a uniform
way of measuring both traversals over very small trees and very large ones.


\cref{fig:slowdown} shows the performance of Gibbon's packed mode vs gibbon's
pointer (malloc) and bumpalloc modes, expressed as slowdowns of the pointer-based approaches over packed.  We measured the last level cache
reference and cache misses and found dramatic improvements in these for the
packed approach (and modest differences in the number of instructions executed).
%
Nevertheless the performance of pointer-based approaches is good at small
sizes: (1) trees are small and fit in cache, (2) the single threaded workload
can acquire all of the last level cache, not contending with other threads on
the 16-core machine.  The end result is that the system is able to mask the bad
behavior of these implementations at these sizes.
%
When the input/output tree sizes exceed the cache size, however, we see a phase
shift.  Once we need to stream trees from memory, the smaller memory footprints
and linear access patterns of Gibbon's packed approach yield speedups of
2.5-3$\times$ for fold and 2$\times$ for map.

%% \Red{Figures~\ref{fig:copyprop} and~\ref{fig:subst} present the results
%% for copy propagation and substitution, respectively. The x-axis of each figure
%% shows the different possible inputs, ordered by the speedup of the packed
%% version over the pointer version (higher is better). The dashed horizontal
%% line on each figure represents the geomean speedup across all inputs.

%% We see \note{something -- describe these figures once we see them!}

% \note{Are we also going to show the same charts ordered by size, instead?}



%% \subsection{Typechecking benchmark}
%% % --------------------------------------------

%% \note{type check the simply-typed $\lambda$ calculus in \treelang{}}

\begin{figure}[t]
%  \vspace{-2mm}
  \hspace{-5mm}
  \begin{minipage}{1.04\textwidth}
    \begin{minipage}{.49\textwidth}
      \centering
      \includegraphics[width=3.8in]{./figs/slowdown_countnodes.pdf}
    \end{minipage}
    \begin{minipage}{.49\textwidth}
      \includegraphics[width=3.8in]{./figs/slowdown_treewalk.pdf}
    \end{minipage}
  \end{minipage}
%  \vspace{-4mm}
  \caption{The factor {\em slowdown} of competing approaches compared to a
    baseline of Gibbon's packed mode.  The X axis is the size in bytes of the
    (packed) input tree.  Left is the fold benchmark which counts the AST nodes
    in the tree.  On the right is a map over the tree.}
  \label{fig:slowdown}
%  \vspace{-4mm}
\end{figure}
      
%% This works well in footnotesize
%% {\begin{figure}
%%   \begin{code}   
%%  data Expr = VARREF Sym                     data Toplvl = DefineValues   ListSym Expr 
%%            | Lambda Formals ListExpr	                | DefineSyntaxes ListSym Expr  
%%            | CaseLambda LAMBDACASE                      | BeginTop ListToplvl         
%%            | If Expr Expr Expr                          | Expression Expr             
%%            | Begin ListExpr
%%            | Begin0 Expr ListExpr           
%%            | LetValues    LVBIND ListExpr   data Formals = F1 ListSym    
%%            | LetrecValues LVBIND ListExpr                | F2 ListSym Sym
%%            | SetBang Sym Expr                            | F3 Sym        
%%            | Quote Datum
%%            | QuoteSyntax Datum
%%            | QuoteSyntaxLocal Datum
%%            | WithContinuationMark Expr Expr Expr
%%            | App Expr ListExpr 
%%            | Top Sym
%%            | VariableReference    Sym 
%%            | VariableReferenceTop Sym 
%%            | VariableReferenceNull
%%     ....
%%   \end{code}


{\begin{figure}[t]
  \begin{code}   
 data Toplvl = DefineValues   ListSym Expr 
             | DefineSyntaxes ListSym Expr 
             | BeginTop ListToplvl         
             | Expression Expr             
             
 data Expr = VARREF Sym                     
           | Lambda Formals ListExpr	     
           | CaseLambda LAMBDACASE          
           | If Expr Expr Expr              
           | Begin ListExpr
           | Begin0 Expr ListExpr           
           | LetValues    LVBIND ListExpr   
           | LetrecValues LVBIND ListExpr   
           | SetBang Sym Expr               
           | Quote Datum
           | QuoteSyntax Datum
           | QuoteSyntaxLocal Datum
           | WithContinuationMark Expr Expr Expr
           | App Expr ListExpr 
           | Top Sym
           | VariableReference    Sym 
           | VariableReferenceTop Sym 
           | VariableReferenceNull
    ....
  \end{code}



%% (data Toplvl
%%       [DefineValues   ListSym Expr]
%%       [DefineSyntaxes ListSym Expr]
%%       [BeginTop ListToplvl]
%%       [Expression Expr])

%% (data Expr
%%       (VARREF Sym)              
%%       (Lambda Formals ListExpr)	
%%       (CaseLambda LAMBDACASE)
%%       (If Expr Expr Expr)
%%       (Begin ListExpr)
%%       (Begin0 Expr ListExpr)
%%       (LetValues    LVBIND ListExpr)
%%       (LetrecValues LVBIND ListExpr)
%%       (SetBang Sym Expr)
%%       (Quote Datum)
%%       (QuoteSyntax Datum)
%%       (QuoteSyntaxLocal Datum)  ;; (quote-syntax datum #:local)
%%       (WithContinuationMark Expr Expr Expr)
%%       (App Expr ListExpr) 
%%       (Top Sym)
%%       (VariableReference    Sym) 
%%       (VariableReferenceTop Sym) 
%%       (VariableReferenceNull))
      
%% (data LVBIND
%%       (CONSLVBIND ListSym Expr LVBIND)
%%       (NULLLVBIND ))

%% (data LAMBDACASE
%%       (CONSLAMBDACASE Formals ListExpr LAMBDACASE)  ;; (formals expr ...+) 
%%       (NULLLAMBDACASE ))

%% ;; RRN: How far do we need to go here?
%% (data Datum
%%       (INTLIT Int)
%%       ; (SYMLIT Sym)
%%       ; (CONS Datum Datum)
%%       ; (NULL)
%%       )

%% (data Formals
%%       [F1 ListSym]        ;; Tag 0
%%       [F2 ListSym Sym]    ;; Tag 1
%%       [F3 Sym])                ;; Tag 2

%% (data ListToplvl
%%       (CONSTOPLVL Toplvl ListToplvl)
%%       (NULLTOPLVL))

%% (data ListExpr
%%       (CONSEXPR Expr ListExpr)
%%       (NULLEXPR))

%% (data ListSym
%%       (CONSSYM Sym ListSym)
%%       (NULLSYM))

  \caption{Excerpt of Racket Core AST definition in Gibbon., which 
   follows \url{https://docs.racket-lang.org/reference/syntax-model.html}.
   There are nine data types total.}
  \label{fig:racket-core}
\end{figure}}



\section{Extensions}
%============================================================================
\label{sec:extensions}

This section evaluates two extensions to \treelang{} that enable more complicated traversals and expose more opportunities for performance.

Our benchmarks up until now focus on ``full'' treewalks: traversals that visit
every node of the input tree, in order. While this assumption is accurate for
most compiler passes, there are some scenarios and applications where this may
not be true:
\begin{itemize}
  \item If a traversal exploits {\em truncation}. Some tree traversals, such as those of space partitioning trees~\cite{gray2000n} gain asymptotic improvements by {\em truncating} traversals of subtrees. Based on some condition (for example, that a given subspace in a space partitioning tree is unimportant), traversal of a node's entire subtree is skipped, and the traversal continues on to the sibling of the current node. This optimization means that not all of the tree is visited by the traversal.
  \item If a traversal is {\em parallelized}. To run a traversal in parallel, multiple threads collaborate to walk over a tree. In many traversals, this parallelism is natural: walks over different subtrees are independent of each other. In {\em this} scenario, a single thread may not walk over the entire tree and, indeed, may not even start its tree walk at the beginning of the buffer holding the tree.
\end{itemize}

For both of these cases, our current \treelang{} compiler is insufficient,
because it does not support non-full treewalks. It assumes that the
cursor moving through the buffer runs by each node in the tree during the tree
walk, and the transformations that ensure that cursors get routed correctly
assume the same. The key distinction here is that in both the truncation case
and the parallelism case, we need some way to move a cursor to (or generate a
cursor at) some later point in a packed tree buffer {\em without} walking over
the intermediate tree nodes.

This section describes an extension to \treelang{}'s packed representation---{\em layout information}---that enables these more sophisticated traversals, as well as a evaluation of two benchmarks that use this extended representation.

\subsection{Adding Layout Information for Indirection}

As described in Section~\ref{sec:copy-insert}, our current approach for
handling traversals where we need a cursor position (e.g., the position of a
right child) without an accompanying traversal that generates it---in other
words, if we need to skip over a portion of the tree---is to insert a dummy traversal that traverses the portion of the tree we are skipping. This
dummy traversal generates the required cursor position to continue with the
``real'' traversal. However, this approach can be inefficient if the amount of work
done by the dummy traversal is large: in the original pointer-based code, a
traversal has direct access to all children, and can hence immediately skip
over any subtrees that are unnecessary, whereas code using the packed
representation must traverse the entire tree at all times. In some situations,
these dummy traversals can turn $O(\log n)$ operations into $O(n)$ ones,
an unacceptable increase in complexity (consider, for example, the {\tt right} example from Section~\ref{sec:limitations}).


Our solution to this problem is the introduction of {\em indirections} in the
packed representation. These are, effectively, values stored in the packed
tree that can be used to generate necessary cursor positions without
performing traversals. This layout information amounts, essentially, to adding
pointers to our packed representation (albeit ones that only have to be used
in lieu of dummy traversals). However, they still preserve some of the space
benefits of the packed representation for three reasons. First, indirections
are not necessary for the first child, as it is placed immediately after its
parent. Second, indirections are
only necessary during some portions of traversal; if a particular type of node
does not have computations that require skipping subtrees, there is no need to
add indirections to that type of node. Third, even if indirections {\em are}
required everywhere, they are only required to be offsets within the buffer,
not full (64-bit) pointers, which can enable space savings.

The particular type of indirection needed depends on the mechanism of the
traversal. Here,
we discuss two common patterns.

\begin{description}
  \item[Pointer-style indirection] The most common type of indirection is a
  ``pointer style'' indirection, where the indirection serves to provide easy
  access to children beyond the first child: a node contains a field that
  contains the size of the left subtree. Adding that value to the current
  cursor allows the cursor to be moved past the left subtree and on to the
  right subtree. These types of indirections are useful to quickly access,
  say, the right child of a node without traversing the left child's subtree.
  The {\tt right} code example from Section~\ref{sec:limitations} can benefit
  from a pointer-style indirection.
  \item[Rope-style indirection] This is a more subtle style of indirection. In
  some types of tree traversals (such as those that arise in n-body
  codes~\cite{gray2000n}), an interior node is visited and, based on some {\em
  data-dependent} condition, either both children of the interior node are
  visited or {\em neither} is visited, effectively truncating the traversal of
  both the left and the right subtrees. This truncation effectively serves as
  a data-dependent base case for a recursive traversal. We call these {\em
  rope-style} indirections because these types of indirection pointers are
  frequently called ``ropes'' when used in GPU implementations of tree
  traversals~\cite{goldfarb13sc,popov07,hapala11}. An indirection pointer
  captures the size of both the left and right subtrees (generalizing, all
  child subtrees) of a node, allowing the cursor to be bumped to the necessary
  location upon truncation.
  
  Interestingly, \treelang{}'s packed representation makes finding the next
  node easy---a simple calculation of the size of subtrees. In pointer-based
  representations, finding the next node of the tree requires more work: it
  could be the right sibling of the current node, it could be the node's
  parent's right sibling, etc.
\end{description}

Note that in both cases, the indirection pointer's main job is to capture the
size of a subtree or subtrees rooted at a particular node. In general, if a
given interior node knows the sizes of all of its child subtrees, it can use
these indirection pointers to provide {\em random access} to a tree, even if
that tree is in a packed representation. Hence, we call this indirection
information {\em layout information}.

Not every traversal requires full random access to the tree, and hence not
every piece of layout information is necessary to synthesize traversals over
packed trees.
Automatically inferring what layout information is necessary,
inserting them into packed representations, and synthesizing cursor updates based on that layout information is a topic for future work.


\subsection{Evaluation}%\label{sec:eval-parallelism}
\label{sec:eval-extensions}

Because \treelang{} does not currently support a packed representation
extended with layout information, our evaluation uses hand-written packed
implementations (in C) that include that layout information, mimicking what
would be produced by a backend that understands indirections. We evaluate two
benchmarks: a {\em parallelization} microbenchmark
(Section~\ref{sec:eval-parallelism}) that uses pointer-style indirections to
distribute the traversal of a tree, and an implementation of {\em two-point
correlation} (Section~\ref{sec:eval-kdtree}) that uses rope-style
indirections.

\subsubsection{Parallelism opportunity study} \label{sec:eval-parallelism}
\label{sec:eval-parallel}
% ---------------------------------------------------------------------

We evaluate a {\em parallel} version of our {\tt add1} benchmark from
Section~\ref{sec:microbench}. In the pointer-based version of this code,
adding parallelism using Cilk~\cite{cilk} is straightforward: because the {\tt
add1} operation treats the left and right subtrees independently, we can
simply add Cilk {\tt spawn} commands to recursive calls to introduce
parallelism, cutting off parallelism as necessary to avoid runtime overhead.

For the packed representation, however, we cannot simply adopt this approach:
being able to {\tt spawn} a task that processes the right subtree of a node
requires being able to reach that right subtree {\em without traversing the
left subtree}. We thus manually introduce {\em pointer-style} indirections
that allow programs written over the packed representation to directly access
the right subtree, facilitating parallel execution. In any scenario where
there is a Cilk {\tt spawn}, we use the indirection pointer to launch the
right-subtree task, allowing that work to be stolen. Once we cease using {\tt
spawn}s, producing coarse-grained leaf tasks, we revert to the full tree-walks
supported by \treelang{}.

\begin{figure}[t]
  \vspace{-5mm}
% \begin{minipage}{1.04\textwidth}
    \centering
  \begin{minipage}{.75\textwidth}
    \centering
%    \includegraphics[width=\textwidth]{./figs/speedup_cilk.pdf}
    \includegraphics[width=\textwidth]{./figs/speedup_handwritten-c-packed-cilk_cutter_pardepth8.pdf}    
%    \label{fig:}
  \end{minipage}
  %  \hspace{0.1\textwidth}
  $ $ 
  \begin{minipage}{.75\textwidth} 
    \centering
    \includegraphics[width=\textwidth]{./figs/speedup_ghc.pdf}
    % \includegraphics[width=60mm]{example-image-b}
%    \label{fig:}
  \end{minipage}
%\end{minipage}
  \caption{Parallel speedup: mapping a function over a packed tree.
    Each line is labeled with the tree depth that it represents, including
    trees of $2^{15}$ to $2^{25}$ leaves.
     This
     compares a Cilk (C) implementation using the packed trees with layout information
     that allow random access to subtrees (left).  For comparison, we also show
     the parallel speedup from a mature parallel functional compiler (GHC,
     right).  All lines are normalized to their own 1-core speeds.  In absolute
     terms, GHC starts off 34$\times$ slower than our approach at one core, and
     grows to 223$\times$ slower at 16 cores.}
   \label{fig:par-shootout}
%      \vspace{-4mm}
\end{figure}
% C/1 0.0036089296875
% HS/1 0.1226078125,
% (/ 0.1226078125 0.0036089296875 ) 34 times

% C/16    0.000319918212890625
% HS/16   0.07138175
% (/ 0.07138175 0.000319918212890625) 223 times


Figure~\ref{fig:par-shootout} shows the result of our parallel packed
implementation (left), compared to the performance of a mature parallel
functional compiler, GHC, running the same benchmark (right). While for small
trees we see that our parallel implementation does not yield much scaling, for
large trees we can achieve a speedup of about 11$\times$ on 16 cores (relative
to one-core execution). In contrast, the GHC implementation cannot scale
beyond eight cores.
%
At these allocation rates, GHC spends much of its time in garbage
collection, and the runtime system presents a bottleneck.
% \footnote{Unfortunately, GHC, as of 8.0, has a non-scalable  stop-the-world collector.}
%
When comparing the packed implementation directly to 
GHC, the packed version is 34$\times$ faster on a single core
and 223$\times$ faster on 16 cores!

While automatically exploiting parallelism in \treelang{} is future work, these results
demonstrate the potential for large performance gains.

% \note{Report preliminary parallel microbenchmark results, showing the potential
%   for future work here.}
% 
% \note{ A final goal of this project is to explore the role
% {these alternate CNF and DPNF} representations can play in parallelizing programs.
% \Cref{fig:shootout2} shows how a hand-parallelized version the packed approach
% scales much better than a traditional functional compiler.  We believe this
% approach has great potential for improving both single core and multicore performance.
% \Cref{fig:par-shootout}.............}


\subsubsection{Point correlation} \label{sec:eval-kdtree}
% --------------------------------------------
Point correlation  is a well-known algorithm used in data mining~\cite{gray2000n}:
given a set of points in a k-dimensional space, point correlation computes the number of points in that space  that lie within a
distance r from a given point p. 

% Rather than comparing each point in the space to the query point, one efficient way of searching such spaces is to store them in kd-trees~\cite{bentley75}. KD-trees are space partitioning trees where the root of the kd tree represents the entire space, and each node's children represents a partition of that node's space into two subspaces.

% A kd-tree is a binary space partitioning tree that in its simplest form  splits the space at each internal node into two sub-spaces
% around a split axes in one of the space dimensions, the left subtree stores the points to the left of the split access
% and the right subtree sotres the points to the right of the split access, the split axes alternates between the dimensions of
% the space at each level of the tree, when the number of the points in the subtree is one, a leaf node that stores
% that point is constructed.


In a naive implementation of point correlation, each point in the space needs
to be checked against the query point. 
A more efficient approach is to use kd-trees~\cite{bentley75} to store the points. KD-trees are space partitioning trees where the root of the kd tree represents the entire space, and each node's children represents a partition of that node's space into two subspaces.
KD-trees allow the search
process to skip some regions in the space. By storing at each internal node
the boundaries within which all descendent points lies, the search process can
skip a subtree is a given point is far enough from the boundaries. As a
result, querying a kd-tree to perform point-correlation is $O(log\; n)$ instead
of $O(n)$. Note that it is exactly the process of ``skipping'' subtrees that
gives kd-tree-based point correlation its efficiency, but also that prevents a
normal packed representation from sufficing to implement the algorithm: there
is no way to skip past a subtree without performing a dummy traversal,
obviating the asymptotic performance gains.

We implemented both a standard pointer-based version of 2-point correlation in
C, as well as a version that operates over a packed representation augmented
with indirection pointers. Each interior node stores a rope-style
indirection pointer that maintains the size of its child subtrees. If a
traversal is truncated at that node, the cursor is incremented by the value in
that indirection pointer, skipping the subtrees and resuming traversal on the
rest of the tree.

  
\begin{figure}[htp]
% \begin{minipage}{1.04\textwidth}
  % \begin{minipage}{.49\textwidth}
    \centering
    \includegraphics[width=0.7\textwidth]{./figs/pointCorr_perf.pdf}

  % \end{minipage}
  % $ $ 
  % \begin{minipage}{.49\textwidth}
    % \centering
    % \includegraphics[width=\textwidth]{./figs/pointCorr_MemUsage.pdf}
    % \includegraphics[width=60mm]{example-image-b}
%    \label{fig:}

%   \end{minipage}
% \end{minipage}
   \caption{Speedup of packed implementation of point correlation over pointer-based implementation. X axis shows varying tree sizes (represented in number of nodes).}
         \label{fig:pointCorr}
\end{figure}

  
Figure \ref{fig:pointCorr} shows the speedup of the packed version with respect to the standard pointer-based implementation for different tree sizes. For each tree size, we ran 10 query points through the tree. For small trees, the queries were performed 10000 times to produce sufficient runtime for accurate measurements. Each experiment was performed 10 times, and the mean is reported. 

We note first that for every tree size, the packed representation uses 56\% less memory than the pointer-based trees. This reduction in memory usage has two sources: nodes do not need to store left-child pointers; and more efficient packing of data in the packed representation. For small trees, the runtime performance of the packed and pointer versions are comparable. For large trees, the packed version is 35\% faster than the pointer-based version.

We note that the relatively smaller performance improvement for this benchmark versus the AST benchmarks is unsurprising. First, taking an indirection means that any spatial locality gains from the packed representation are lost, resulting in similar behavior to the pointer-based version. Second, there is relatively more work to be done per node in this benchmark, so the time spent in traversal of the tree is relatively less, reducing the opportunity for improvement.
% 
%  We
% packed representation uses 56\% less memory to represents the tree than the pointer based representation, this reduction in memory usage has two sources;
% the elimination of the left child pointer and the elimination of the gaps between the structure data members that are added by default for memory alignment purposes.
% The runtime performance of the packed version is almost the same as the pointer based for small trees, however when the size of the tree is large enough the packed version 
% shows up to 35\% speed up.








% ================================================================================
\section{Future Work and Conclusions}
% ================================================================================
\label{sec:future}
\label{sec:conclusion}
\paragraph*{Future work}

While our initial results show that packed tree-based data
representation have significant promise for accelerating tree
transformations, much more work remains to be done. First,
our \treelang compiler remains an initial prototype---a more realistic
implementation supporting arrays, lists, and more base values would
allow the construction of more interesting programs, further
validating our hypotheses. We also plan to support optional automatic
inclusion of layout size information to enable applications such as
kd-trees directly in the \treelang language.

Further extensions to the simplest model of packed data provide the
promise of additional gains. One extension to the model is the
addition of \emph{indirection nodes}, allowing allocation of unknown
sizes by chaining together buffers, or supporting parallelism more
effectively with pointers at the top of a tree and dense packing
further down. Indirection nodes are a generalization of the indirections
described in Section~\ref{sec:extensions}: rather than pointing only to other
locations within the same buffer, an indirection node could point to a {\em
different} buffer.

Another extension is \emph{data type factoring}, storing
leaves in a separate, dense, aligned vector.  This enables (1)
vectorization of numeric operations, and (2) separating out pointers
that the GC must traverse.  This may prove essential for an open-world
implementation in a managed language such as Java, Haskell, or Racket,
where the low-level control provided by C is not possible, and
interoperation with arbitrary pointer-based values is desirable.

Finally, while our parallelism opportunity study shows that packed
data is an excellent approach to parallel computation, we have not yet
explored this further. Turning promise into reality will require
significant additional work.

\paragraph*{Conclusions}

This paper investigates the use of {\em packed} representations to represent
tree structures, which serialize a tree and eliminate the pointers connecting
the various nodes. While this representation saves space and, with
carefully-written code, can result in performance improvements (due to
prefetching and spatial locality), writing programs that operate directly on
the packed representation is challenging and error prone. To address this
problem, this paper introduces \treelang{}, a simple functional language and
compiler that allows programmers to write tree traversal algorithms in
standard, idiomatic ways (recursion over algebraic data types), and a compiler
that automatically generates the packed representation for an application and
transforms \treelang{} programs to operate directly on that representation.

We show through a series of microbenchmarks and case studies that our packed
representation is highly efficient compared to pointer-based representations,
both in terms of space usage and time, and that we can
%write even fairly complex compiler passes over
process complex data, such as the full Racket language's
ASTs in \treelang{}, and automatically translate
them to packed implementations. We also discuss extensions to \treelang{} that
introduces selective random access to tree nodes in packed representations,
opening up \treelang{} to more complex applications.

%% % ================================================================================
%% \appendix
%% \section{Appendix Title}
%% % ================================================================================

%% This is the text of the appendix, if you need one.

%% \acks

%% Acknowledgments, if needed.

% \bibliographystyle{abbrvnat}
\bibliographystyle{abbrv}

% If you can't commit to the submodule right this second, just copy
% this file to ./refs.bib :
\bibliography{bibs/refs}

% The bibliography should be embedded for final submission.
%% \begin{thebibliography}{}
%% \softraggedright
%% \bibitem[Smith et~al.(2009)Smith, Jones]{smith02}
%% P. Q. Smith, and X. Y. Jones. ...reference text...
%% \end{thebibliography}


\end{document}

<|MERGE_RESOLUTION|>--- conflicted
+++ resolved
@@ -1404,25 +1404,14 @@
   add1'' cin cout =
     let (end1, tag::Byte) = read(cin) in
     switch tag of
-<<<<<<< HEAD
       LEAF -> let cout2    = write(LEAF,cout) in
               let (end2,n) = read(coerce(end1)) in
               let cout3    = write(cout2, n+1) in
               (end2, finish(cout3))
       NODE -> let cout2         = write(NODE,cout) in
-              let (end2, cout3) = add1''(coerce(end1), cout2) in
-              let (end3, cout4) = add1''(coerce(end2), cout3) in
+              let (end2, cout3) = add1'' coerce(end1) cout2 in
+              let (end3, cout4) = add1'' coerce(end2) cout3 in
               (end3, finish(cout4))
-=======
-      Leaf -> let cout = Leaf(cout) in
-              let (cin, n) = read(cin) in
-              let cout = write(cout, n + 1) in
-              (cin, finish(cout))
-      Node -> let cout = Node(cout) in
-              let (cin, cout) = add1'' cin cout in
-              let (cin, cout) = add1'' cin cout in
-              (cin, finish(cout)) ;
->>>>>>> 6a13b451
 \end{code}
 \mv{Does this need type annotations? Also the use of finish vs the expected endof type are confusing.}
 \note{FIXME - the above coercion story is ugly, but it may still be even if
